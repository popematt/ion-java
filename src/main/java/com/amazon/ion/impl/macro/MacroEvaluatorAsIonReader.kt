// Copyright Amazon.com, Inc. or its affiliates. All Rights Reserved.
// SPDX-License-Identifier: Apache-2.0
package com.amazon.ion.impl.macro

import com.amazon.ion.*
import com.amazon.ion.impl.*
import java.math.BigDecimal
import java.math.BigInteger
import java.util.*

/**
 * This class is an example of how we might wrap the macro evaluator's [Expression] model, adapting it to an [IonReader].
 *
 * TODO:
 *   - Consider merging this with [MacroEvaluator].
 *   - Error handling is inconsistent with other [IonReader] implementations
 *   - Testing
 */
class MacroEvaluatorAsIonReader(
    private val evaluator: MacroEvaluator,
) : IonReader {

    private class ContainerInfo {
        @JvmField var currentFieldName: Expression.FieldName? = null
        @JvmField var container: Expression.DataModelContainer? = null
    }
    private val containerStack = _Private_RecyclingStack(8) { ContainerInfo() }

    private var currentFieldName: Expression.FieldName? = null
    private var currentValueExpression: Expression.DataModelValue? = null

    private var queuedFieldName: Expression.FieldName? = null
    private var queuedValueExpression: Expression.DataModelValue? = null

    private fun queueNext() {
        queuedValueExpression = null
        while (queuedValueExpression == null) {
            val nextCandidate = evaluator.expandNext() ?: return
            when (nextCandidate) {
                is Expression.FieldName -> queuedFieldName = nextCandidate
                is Expression.DataModelValue -> queuedValueExpression = nextCandidate
            }
        }
    }

    @Deprecated("Deprecated in Java")
    override fun hasNext(): Boolean {
        if (queuedValueExpression == null) queueNext()
        return queuedValueExpression != null
    }

    override fun next(): IonType? {
        if (!hasNext()) {
            currentValueExpression = null
            return null
        }
        currentValueExpression = queuedValueExpression
        currentFieldName = queuedFieldName
        queuedValueExpression = null
        return getType()
    }

    /**
     * Transcodes the e-expression argument expressions provided to this MacroEvaluator
     * without evaluation.
     * @param writer the writer to which the expressions will be transcoded.
     */
    fun transcodeArgumentsTo(writer: MacroAwareIonWriter) {
        var index = 0
        val arguments: List<Expression> = evaluator.getArguments()
        val numberOfContainerEndsAtExpressionIndex = IntArray(arguments.size + 1)

        while (index < arguments.size) {
            for (i in 0 until numberOfContainerEndsAtExpressionIndex[index]) {
                writer.stepOut()
            }
            when (val argument = arguments[index]) {
                is Expression.DataModelContainer -> {
                    if (hasAnnotations()) {
                        writer.setTypeAnnotationSymbols(*typeAnnotationSymbols!!)
                    }
                    writer.stepIn(argument.type)
                    numberOfContainerEndsAtExpressionIndex[argument.endExclusive]++
                }
                is Expression.DataModelValue -> {
                    currentValueExpression = argument
                    writer.writeValue(this)
                }
                is Expression.FieldName -> {
                    queuedFieldName = argument
                    writer.setFieldNameSymbol(argument.value)
                }
                is Expression.EExpression -> {
                    writer.startMacro(argument.macro)
                    numberOfContainerEndsAtExpressionIndex[argument.endExclusive]++
                }
                is Expression.ExpressionGroup -> {
                    writer.startExpressionGroup()
                    numberOfContainerEndsAtExpressionIndex[argument.endExclusive]++
                }
                else -> throw IllegalStateException("Unexpected branch")
            }
            index++
        }
        for (i in 0 until numberOfContainerEndsAtExpressionIndex[index]) {
            writer.stepOut()
        }
    }

    override fun stepIn() {
        // This is essentially a no-op for Lists and SExps
        containerStack.peek()?.currentFieldName = this.currentFieldName

        val containerToStepInto = currentValueExpression
        evaluator.stepIn()
        containerStack.push {
            it.container = containerToStepInto as Expression.DataModelContainer
            it.currentFieldName = null
        }
        currentFieldName = null
        currentValueExpression = null
        queuedFieldName = null
        queuedValueExpression = null
    }

    override fun stepOut() {
        evaluator.stepOut()
        containerStack.pop()
        // This is essentially a no-op for Lists and SExps
        currentFieldName = containerStack.peek()?.currentFieldName
        currentValueExpression = null // Must call `next()` to get the next value
        queuedFieldName = null
        queuedValueExpression = null
    }

    override fun close() { /* Nothing to do (yet) */ }
    override fun <T : Any?> asFacet(facetType: Class<T>?): Nothing? = null
    override fun getDepth(): Int = containerStack.size()
    override fun getSymbolTable(): SymbolTable? = null

    override fun getType(): IonType? = currentValueExpression?.type

    fun hasAnnotations(): Boolean = currentValueExpression != null && currentValueExpression!!.annotations.isNotEmpty()

    override fun getTypeAnnotations(): Array<String>? = currentValueExpression?.annotations?.let { Array(it.size) { i -> it[i].assumeText() } }
    override fun getTypeAnnotationSymbols(): Array<SymbolToken>? = currentValueExpression?.annotations?.toTypedArray()
    // TODO: Make this into an iterator that unwraps the SymbolTokens as it goes instead of allocating a new list
    override fun iterateTypeAnnotations(): MutableIterator<String> {
        return currentValueExpression?.annotations?.mapTo(mutableListOf()) { it.assumeText() }?.iterator()
            ?: return Collections.emptyIterator()
    }

<<<<<<< HEAD
    override fun isInStruct(): Boolean = containerStack.peek().container is Expression.StructValue
=======
    override fun isInStruct(): Boolean = containerStack.peek()?.container?.type == IonType.STRUCT
>>>>>>> 44da8687

    override fun getFieldId(): Int = currentFieldName?.value?.sid ?: 0
    override fun getFieldName(): String? = currentFieldName?.value?.text
    override fun getFieldNameSymbol(): SymbolToken? = currentFieldName?.value

    override fun isNullValue(): Boolean = currentValueExpression is Expression.NullValue
    override fun booleanValue(): Boolean = (currentValueExpression as Expression.BoolValue).value

    override fun getIntegerSize(): IntegerSize {
        // TODO: Make this more efficient, more precise
        return when (val intExpression = currentValueExpression as Expression.IntValue) {
            is Expression.LongIntValue -> if (intExpression.value.toInt().toLong() == intExpression.value) {
                IntegerSize.INT
            } else {
                IntegerSize.LONG
            }
            is Expression.BigIntValue -> IntegerSize.BIG_INTEGER
        }
    }

    /** TODO: Throw on data loss */
    override fun intValue(): Int = longValue().toInt()

    override fun longValue(): Long = when (val intExpression = currentValueExpression as Expression.IntValue) {
        is Expression.LongIntValue -> intExpression.value
        is Expression.BigIntValue -> intExpression.value.longValueExact()
    }

    override fun bigIntegerValue(): BigInteger = when (val intExpression = currentValueExpression as Expression.IntValue) {
        is Expression.LongIntValue -> intExpression.value.toBigInteger()
        is Expression.BigIntValue -> intExpression.value
    }

    override fun doubleValue(): Double = (currentValueExpression as Expression.FloatValue).value
    override fun bigDecimalValue(): BigDecimal = (currentValueExpression as Expression.DecimalValue).value
    override fun decimalValue(): Decimal = Decimal.valueOf(bigDecimalValue())
    override fun timestampValue(): Timestamp = (currentValueExpression as Expression.TimestampValue).value
    override fun dateValue(): Date = timestampValue().dateValue()
    override fun stringValue(): String = (currentValueExpression as Expression.TextValue).stringValue
    override fun symbolValue(): SymbolToken = (currentValueExpression as Expression.SymbolValue).value
    override fun byteSize(): Int = (currentValueExpression as Expression.LobValue).value.size
    override fun newBytes(): ByteArray = (currentValueExpression as Expression.LobValue).value.copyOf()

    override fun getBytes(buffer: ByteArray?, offset: Int, len: Int): Int {
        TODO("Not yet implemented")
    }
}<|MERGE_RESOLUTION|>--- conflicted
+++ resolved
@@ -150,11 +150,7 @@
             ?: return Collections.emptyIterator()
     }
 
-<<<<<<< HEAD
-    override fun isInStruct(): Boolean = containerStack.peek().container is Expression.StructValue
-=======
     override fun isInStruct(): Boolean = containerStack.peek()?.container?.type == IonType.STRUCT
->>>>>>> 44da8687
 
     override fun getFieldId(): Int = currentFieldName?.value?.sid ?: 0
     override fun getFieldName(): String? = currentFieldName?.value?.text
