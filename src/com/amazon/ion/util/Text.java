/*
 * Copyright (c) 2007 Amazon.com, Inc.  All rights reserved.
 */

package com.amazon.ion.util;

import java.io.IOException;


/**
 * Utility methods for working with Ion text.
 */
public class Text
{
	public static final int EscapeAllQuoteCharactersCharacter = -2;
	
    private static final boolean[] IDENTIFIER_START_CHAR_FLAGS;
    private static final boolean[] IDENTIFIER_FOLLOW_CHAR_FLAGS;
    static
    {
        IDENTIFIER_START_CHAR_FLAGS = new boolean[256];
        IDENTIFIER_FOLLOW_CHAR_FLAGS = new boolean[256];

        for (int ii='a'; ii<='z'; ii++) {
            IDENTIFIER_START_CHAR_FLAGS[ii]  = true;
            IDENTIFIER_FOLLOW_CHAR_FLAGS[ii] = true;
        }
        for (int ii='A'; ii<='Z'; ii++) {
            IDENTIFIER_START_CHAR_FLAGS[ii]  = true;
            IDENTIFIER_FOLLOW_CHAR_FLAGS[ii] = true;
        }
        IDENTIFIER_START_CHAR_FLAGS ['_'] = true;
        IDENTIFIER_FOLLOW_CHAR_FLAGS['_'] = true;

        IDENTIFIER_START_CHAR_FLAGS ['$'] = true;
        IDENTIFIER_FOLLOW_CHAR_FLAGS['$'] = true;

        for (int ii='0'; ii<='9'; ii++) {
            IDENTIFIER_FOLLOW_CHAR_FLAGS[ii] = true;
        }
    }


    private static final boolean[] OPERATOR_CHAR_FLAGS;
    static
    {
        final char[] operatorChars = {
            '<', '>', '=', '+', '-', '*', '&', '^', '%',
            '~', '/', '?', '.', ';', '!', '|', '@', '`'
           };

        OPERATOR_CHAR_FLAGS = new boolean[256];

        for (int ii=0; ii<operatorChars.length; ii++) {
            char operator = operatorChars[ii];
            OPERATOR_CHAR_FLAGS[operator] = true;
        }
    }

    //=========================================================================

    /**
     * Ion whitespace is defined as one of the characters space, tab, newline,
     * and carriage-return.  This matches the definition of whitespace used by
     * JSON.
     *
     * @param c the character to test.
     * @return <code>true</code> if <code>c</code> is one of the four legal
     * Ion whitespace characters.
     *
     * @see <a href="http://tools.ietf.org/html/rfc4627">RFC 4627</a>
     */
    public static boolean isWhitespace(int c)
    {
        switch (c)
        {
            case ' ':  case '\t':  case '\n':  case '\r':
            {
                return true;
            }
            default:
            {
                return false;
            }
        }
    }

    public static boolean isNumericStopChar(int c)
    {
        switch (c)
        {
            case '{':  case '}':
            case '[':  case ']':
            case '(':  case ')':
            case ',':
            case '\"': case '\'':
            case ' ':  case '\t':  case '\n':  case '\r':  // Whitespace
            {
                return true;
            }
            default:
            {
                return false;
            }
        }
    }

    public static boolean isDigit(int c, int radix) {
        switch (c) {
        case '0': case '1': case '2': case '3': case '4':
        case '5': case '6': case '7':
            return (radix == 8 || radix == 10 || radix == 16);
        case '8': case '9':
            return (radix == 10 || radix == 16);
        case 'A': case 'B': case 'C': case 'D': case 'E': case 'F':
        case 'a': case 'b': case 'c': case 'd': case 'e': case 'f':
            return (radix == 16);
        }
        return false;
    }


    public static boolean isIdentifierStartChar(int c) {
        if (c < ' ' || c > '~') {
            return false;
        }
        return IDENTIFIER_START_CHAR_FLAGS[c];
    }

    public static boolean isIdentifierFollowChar(int c) {
        if (c < ' ' || c > '~') {
            return false;
        }
        return IDENTIFIER_FOLLOW_CHAR_FLAGS[c];
    }

    public static boolean isOperatorChar(int c) {
        if (c < ' ' || c > '~') {
            return false;
        }
        return OPERATOR_CHAR_FLAGS[c];
    }

    /**
     * Determines whether the given text matches one of the Ion identifier
     * keywords <code>null</code>, <code>true</code>, or <code>false</code>.
     * <p>
     * This does <em>not</em> check for non-identifier keywords such as
     * <code>null.int</code>.
     *
     * @param text the symbol to check.
     * @return <code>true</code> if the text is an identifier keyword.
     */
    private static boolean isIdentifierKeyword(CharSequence text)
    {
        int pos = 0;
        int valuelen = text.length();
        boolean keyword = false;

        // there has to be at least 1 character or we wouldn't be here
        switch (text.charAt(pos++)) {
        case 'f':
            if (valuelen == 5 //      'f'
             && text.charAt(pos++) == 'a'
             && text.charAt(pos++) == 'l'
             && text.charAt(pos++) == 's'
             && text.charAt(pos++) == 'e'
            ) {
                keyword = true;
            }
            break;
        case 'n':
            if (valuelen == 4 //      'n'
             && text.charAt(pos++) == 'u'
             && text.charAt(pos++) == 'l'
             && text.charAt(pos++) == 'l'
            ) {
                keyword = true;
            }
            break;
        case 't':
            if (valuelen == 4 //      't'
             && text.charAt(pos++) == 'r'
             && text.charAt(pos++) == 'u'
             && text.charAt(pos++) == 'e'
            ) {
                keyword = true;
            }
            break;
        }

        return keyword;
    }


    /**
     * Determines whether the text of a symbol requires (single) quotes.
     *
     * @param symbol must be a non-empty string.
     * @param quoteOperators indicates whether the caller wants operators to be
     * quoted; if <code>true</code> then operator symbols like <code>!=</code>
     * will return <code>true</code>.
     * has looser quoting requirements than other containers.
     * @return <code>true</code> if the given symbol requires quoting.
     *
     * @throws NullPointerException
     *         if <code>symbol</code> is <code>null</code>.
     * @throws IllegalArgumentException if <code>symbol</code> is empty.
     */
    public static boolean symbolNeedsQuoting(CharSequence symbol,
                                             boolean      quoteOperators)
    {
        int length = symbol.length();
        if (length == 0) {
            throw new IllegalArgumentException("symbol must be non-empty");
        }

        // If the symbol's text matches an Ion keyword, we must quote it.
        // Eg, the symbol 'false' must be rendered quoted.
        if (! isIdentifierKeyword(symbol))
        {
            char c = symbol.charAt(0);
            if (!quoteOperators && isOperatorChar(c))
            {
                for (int ii = 0; ii < length; ii++) {
                    c = symbol.charAt(ii);
                    // We don't need to look for escapes since all
                    // operator characters are ASCII.
                    if (!isOperatorChar(c)) {
                        return true;
                    }
                }
                return false;
            }
            else if (isIdentifierStartChar(c))
            {
                for (int ii = 0; ii < length; ii++) {
                    c = symbol.charAt(ii);
                    if (needsEscapeForAsciiRendering(c, '\'')
                        || !isIdentifierFollowChar(c))
                    {
                        return true;
                    }
                }
                return false;
            }
        }

        return true;
    }


    //=========================================================================
    @Deprecated
    public static boolean needsEscapeForAsciiRendering(int c) {
        switch (c) {
        case '\"':
        	return true;
        case '\'':
        	return true;
        case '\\':
            return true;
        default:
            return (c < 32 || c > 126);
        }
    }

    public static boolean needsEscapeForAsciiRendering(int c, int quote) {
        switch (c) {
        case '\"':
        	return (quote == '\"');
        case '\'':
        	return (quote == '\'');
        case '\\':
            return true;
        default:
            return (c < 32 || c > 126);
        }
    }
    
    @Deprecated
    public static Appendable renderAsAscii(int c, Appendable out)
    	throws IOException
    {
    	return renderAsAscii(c, EscapeAllQuoteCharactersCharacter, out);
    }
    
    public static Appendable renderAsAscii(int c, int quote, Appendable out)
        throws IOException
    {
        switch (c) {
            case 0:        return out.append("\\0");
            case '\t':     return out.append("\\t");
            case '\n':     return out.append("\\n");
            case '\r':     return out.append("\\r");
            case '\f':     return out.append("\\f");
            case '\u0008': return out.append("\\b");
            case '\u0007': return out.append("\\a");
            case '\u000B': return out.append("\\v");
            case '\"':	   if (quote == c 
            				|| quote == EscapeAllQuoteCharactersCharacter
            			   ) {
            				   return out.append("\\\"");            	
            			   }
            			   break;
            case '\'':     if (quote == c 
            				|| quote == EscapeAllQuoteCharactersCharacter
            			   ) {
        					   return out.append("\\\'");            	
			   			   }
						   break;
            case '\\':     return out.append("\\\\");
            default:
                break;
        }

        if (c < 32) {
            out.append("\\x");
            out.append(Integer.toHexString(c & 0xFF));
        }
        else if (c > 126) {
            String s = Integer.toHexString(c);
            out.append("\\u0000".substring(0, 6-s.length()));
            out.append(s);
        }
        else {
            out.append((char) c);
        }
        return out;
    }

<<<<<<< HEAD
=======
    /**
     * Renders text content as ASCII using escapes suitable for Ion strings and
     * symbols.  No surrounding quotation marks are rendered.
     *
     * @param text the text to render.
     * @param out the stream to recieve the data.
     *
     * @return the same instance supplied by the parameter {@code out}.
     *
     * @throws IOException if the {@link Appendable} throws an exception.
     */
    @Deprecated
    public static Appendable printAsAscii(CharSequence text, Appendable out)
        throws IOException
    {
    	return printAsAscii(text, EscapeAllQuoteCharactersCharacter, out);
    }
    
    /**
     * Renders text content as ASCII using escapes suitable for Ion strings and
     * symbols.  No surrounding quotation marks are rendered.
     *
     * @param text the text to render.
     * @param out the stream to recieve the data.
     *
     * @return the same instance supplied by the parameter {@code out}.
     *
     * @throws IOException if the {@link Appendable} throws an exception.
     */
    public static Appendable printAsAscii(CharSequence text, int quote, Appendable out)
        throws IOException
    {
        int len = text.length();
        for (int i = 0; i < len; i++)
        {
            int c = text.charAt(i);
            renderAsAscii(c, quote, out);
        }
        return out;
    }
>>>>>>> cfe4a59d

////////////////////////////////////

    static boolean isLetterOrDigit(int c) {
        switch (c) {
        case '0': case '1': case '2': case '3': case '4':
        case '5': case '6': case '7': case '8': case '9':
        case '_': case '$':
        case 'A': case 'B': case 'C': case 'D': case 'E': case 'F':
        case 'G': case 'H': case 'I': case 'J': case 'K': case 'L':
        case 'M': case 'N': case 'O': case 'P': case 'Q': case 'R':
        case 'S': case 'T': case 'U': case 'V': case 'W': case 'X':
        case 'Y': case 'Z':
        case 'a': case 'b': case 'c': case 'd': case 'e': case 'f':
        case 'g': case 'h': case 'i': case 'j': case 'k': case 'l':
        case 'm': case 'n': case 'o': case 'p': case 'q': case 'r':
        case 's': case 't': case 'u': case 'v': case 'w': case 'x':
        case 'y': case 'z':
            return true;
        default:
            return false;
        }
    }


    static boolean[] isEscapeOutChar = getEscapeOutChars();
    static boolean isEscapeOutChar(int c) {
        if (c < ' ' || c > '~') return true;
        return isEscapeOutChar[c];
    }
    static boolean[] getEscapeOutChars() {
        final char[] escoutchars = { '\\' ,'\"', '\'' };

        boolean[] flags = new boolean[256];

        for (int ii=0; ii<escoutchars.length; ii++) {
            int jj = escoutchars[ii];
            flags[jj] = true;
        }
        for (int ii=0; ii<32; ii++) {
            flags[ii] = true;
        }
        flags[255] = true;
        return flags;
    }

    static boolean[] isEscapeInChar = getEscapeInChars();
    static boolean isEscapeInChar(int c) {
        if (c < ' ' || c > '~') return false;
        return isEscapeInChar[c];
    }
    static boolean[] getEscapeInChars() {
    // from the Java 1.5 spec at (with extra spacing to keep the parser happy):
    // http://java.sun.com/docs/books/jls/second_edition/html/lexical.doc.html#101089
    //
    //    EscapeSequence:
    //        \ b            = \ u 0008: backspace BS
    //        \ t            = \ u 0009: horizontal tab HT
    //        \ n            = \ u 000a: linefeed LF
    //        \ f            = \ u 000c: form feed FF
    //        \ r            = \ u 000d: carriage return CR
    //        \ "            = \ u 0022: double quote "
    //        \ '            = \ u 0027: single quote '
    //        \ \            = \ u 005c: backslash \
    //        \ 0            = \ u 0000: NUL

    // from the JSON RFC4627 at:
    // http://www.faqs.org/rfcs/rfc4627.html
    //    escape (
    //        %x22 /          ; "    quotation mark  U+0022
    //        %x5C /          ; \    reverse solidus U+005C
    //        %x2F /          ; /    solidus         U+002F
    //        %x62 /          ; b    backspace       U+0008
    //        %x66 /          ; f    form feed       U+000C
    //        %x6E /          ; n    line feed       U+000A
    //        %x72 /          ; r    carriage return U+000D
    //        %x74 /          ; t    tab             U+0009
    //        %x75 4HEXDIG )  ; uXXXX                U+XXXX
    //
    // escape = %x5C              ;

    // c++ character escapes from:
    //    http://www.cplusplus.com/doc/tutorial/constants.html
    //    \n newline
    //    \r carriage return
    //    \t tab
    //    \v vertical tab
    //    \b backspace
    //    \f form feed (page feed)
    //    \a alert (beep)
    //    \' single quote (')
    //    \" double quote (")
    //    \? question mark (?)
    //    \\ backslash (\)

    // from http://msdn2.microsoft.com/en-us/library/ms860944.aspx
    //    Table 1.4   Escape Sequences
    //    Escape Sequence Represents
    //    \a Bell (alert)
    //    \b Backspace
    //    \f Formfeed
    //    \n New line
    //    \r Carriage return
    //    \t Horizontal tab
    //    \v Vertical tab
    //    \' Single quotation mark
    //    \"  Double quotation mark
    //    \\ Backslash
    //    \? Literal question mark
    //    \ooo ASCII character in octal notation
    //    \xhhh ASCII character in hexadecimal notation

    //    Ion escapes, actual set:
    //     \a Bell (alert)
    //     \b Backspace
    //     \f Formfeed
    //     \n New line
    //     \r Carriage return
    //     \t Horizontal tab
    //     \v Vertical tab
    //     \' Single quotation mark
    //     xx not included: \` Accent grave
    //     \"  Double quotation mark
    //     \\ Backslash (solidus)
    //     \/ Slash (reverse solidus) U+005C
    //     \? Literal question mark
    //     \0 nul character
    //
    //     \xhh ASCII character in hexadecimal notation (1-2 digits)
    //    \\uhhhh Unicode character in hexadecimal
    //     \Uhhhhhhhh Unicode character in hexadecimal

        final char[] escinchars = {
                'a', 'b', 'f', 'n', 'r', 't', 'v',
                '\'', '\"', '\\', '/', '?',
                'u', 'U', 'x',
                '0',
             };

        boolean[] flags = new boolean[256];

        for (int ii=0; ii<escinchars.length; ii++) {
            int jj = escinchars[ii];
            flags[jj] = true;
        }

        return flags;
    }

    public static String getEscapeString(int c, int quote) {
        switch (c) {
        case '\u0007':     return "\\a";
        case '\u0008':     return "\\b";
        case '\f':         return "\\f";
        case '\n':         return "\\n";
        case '\r':         return "\\r";
        case '\t':         return "\\t";
        case '\u000b':     return "\\v";
        case '\\':         return "\\\\";
        case '\"':         if (quote == c
        					|| quote == EscapeAllQuoteCharactersCharacter
        				   ) {
        					   return "\\\"";
        				   }
        				   break;
        case '\'':		   if (quote == c
							|| quote == EscapeAllQuoteCharactersCharacter
		   				   ) {
			   				   return "\\\'";
		   				   }
		   				   break;         
        case '/':          return "\\/";
        case '?':          return "\\?";
        default:
            if (c == 0) {
                return "\\0";
            }
            else if (c < 32) {
                if (c < 0) {
                    throw new IllegalArgumentException("fatal - unescapable int character to escape");
                }
                return "\\x"+Integer.toHexString(c & 0xFF);
            }
            else if (c > '~') {
                String s = Integer.toHexString(c);
                if (s.length() > 4) {
                    return "\\U00000000".substring(0, 10-s.length()) + s;
                }
                return "\\u0000".substring(0, 6-s.length()) + s;
            }
            break;
        }
        return ""+(char)c;
    }
}<|MERGE_RESOLUTION|>--- conflicted
+++ resolved
@@ -12,8 +12,8 @@
  */
 public class Text
 {
-	public static final int EscapeAllQuoteCharactersCharacter = -2;
-	
+    public static final int EscapeAllQuoteCharactersCharacter = -2;
+
     private static final boolean[] IDENTIFIER_START_CHAR_FLAGS;
     private static final boolean[] IDENTIFIER_FOLLOW_CHAR_FLAGS;
     static
@@ -255,9 +255,9 @@
     public static boolean needsEscapeForAsciiRendering(int c) {
         switch (c) {
         case '\"':
-        	return true;
+            return true;
         case '\'':
-        	return true;
+            return true;
         case '\\':
             return true;
         default:
@@ -268,23 +268,23 @@
     public static boolean needsEscapeForAsciiRendering(int c, int quote) {
         switch (c) {
         case '\"':
-        	return (quote == '\"');
+            return (quote == '\"');
         case '\'':
-        	return (quote == '\'');
+            return (quote == '\'');
         case '\\':
             return true;
         default:
             return (c < 32 || c > 126);
         }
     }
-    
+
     @Deprecated
     public static Appendable renderAsAscii(int c, Appendable out)
-    	throws IOException
-    {
-    	return renderAsAscii(c, EscapeAllQuoteCharactersCharacter, out);
-    }
-    
+        throws IOException
+    {
+        return renderAsAscii(c, EscapeAllQuoteCharactersCharacter, out);
+    }
+
     public static Appendable renderAsAscii(int c, int quote, Appendable out)
         throws IOException
     {
@@ -297,18 +297,18 @@
             case '\u0008': return out.append("\\b");
             case '\u0007': return out.append("\\a");
             case '\u000B': return out.append("\\v");
-            case '\"':	   if (quote == c 
-            				|| quote == EscapeAllQuoteCharactersCharacter
-            			   ) {
-            				   return out.append("\\\"");            	
-            			   }
-            			   break;
-            case '\'':     if (quote == c 
-            				|| quote == EscapeAllQuoteCharactersCharacter
-            			   ) {
-        					   return out.append("\\\'");            	
-			   			   }
-						   break;
+            case '\"':	   if (quote == c
+                            || quote == EscapeAllQuoteCharactersCharacter
+                           ) {
+                               return out.append("\\\"");
+                           }
+                           break;
+            case '\'':     if (quote == c
+                            || quote == EscapeAllQuoteCharactersCharacter
+                           ) {
+                               return out.append("\\\'");
+                              }
+                           break;
             case '\\':     return out.append("\\\\");
             default:
                 break;
@@ -329,8 +329,6 @@
         return out;
     }
 
-<<<<<<< HEAD
-=======
     /**
      * Renders text content as ASCII using escapes suitable for Ion strings and
      * symbols.  No surrounding quotation marks are rendered.
@@ -346,9 +344,9 @@
     public static Appendable printAsAscii(CharSequence text, Appendable out)
         throws IOException
     {
-    	return printAsAscii(text, EscapeAllQuoteCharactersCharacter, out);
-    }
-    
+        return printAsAscii(text, EscapeAllQuoteCharactersCharacter, out);
+    }
+
     /**
      * Renders text content as ASCII using escapes suitable for Ion strings and
      * symbols.  No surrounding quotation marks are rendered.
@@ -371,7 +369,6 @@
         }
         return out;
     }
->>>>>>> cfe4a59d
 
 ////////////////////////////////////
 
@@ -521,6 +518,11 @@
         return flags;
     }
 
+    @Deprecated
+    public static String getEscapeString(int c) {
+        return getEscapeString(c, EscapeAllQuoteCharactersCharacter);
+    }
+
     public static String getEscapeString(int c, int quote) {
         switch (c) {
         case '\u0007':     return "\\a";
@@ -532,17 +534,17 @@
         case '\u000b':     return "\\v";
         case '\\':         return "\\\\";
         case '\"':         if (quote == c
-        					|| quote == EscapeAllQuoteCharactersCharacter
-        				   ) {
-        					   return "\\\"";
-        				   }
-        				   break;
+                            || quote == EscapeAllQuoteCharactersCharacter
+                           ) {
+                               return "\\\"";
+                           }
+                           break;
         case '\'':		   if (quote == c
-							|| quote == EscapeAllQuoteCharactersCharacter
-		   				   ) {
-			   				   return "\\\'";
-		   				   }
-		   				   break;         
+                            || quote == EscapeAllQuoteCharactersCharacter
+                              ) {
+                                  return "\\\'";
+                              }
+                              break;
         case '/':          return "\\/";
         case '?':          return "\\?";
         default:
