--- conflicted
+++ resolved
@@ -1,6 +1,3 @@
-<<<<<<< HEAD
-// Copyright (c) 2011-2016 Amazon.com, Inc. All rights reserved.
-=======
 /*
  * Copyright 2011-2016 Amazon.com, Inc. or its affiliates. All Rights Reserved.
  *
@@ -14,7 +11,6 @@
  * WITHOUT WARRANTIES OR CONDITIONS OF ANY KIND, either express or implied. See the License for the specific
  * language governing permissions and limitations under the License.
  */
->>>>>>> 60f88ba8
 
 package com.amazon.ion.util;
 
