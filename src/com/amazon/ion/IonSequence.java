/*
 * Copyright 2007-2016 Amazon.com, Inc. or its affiliates. All Rights Reserved.
 *
 * Licensed under the Apache License, Version 2.0 (the "License").
 * You may not use this file except in compliance with the License.
 * A copy of the License is located at:
 *
 *     http://aws.amazon.com/apache2.0/
 *
 * or in the "license" file accompanying this file. This file is distributed on an "AS IS" BASIS,
 * WITHOUT WARRANTIES OR CONDITIONS OF ANY KIND, either express or implied. See the License for the specific
 * language governing permissions and limitations under the License.
 */

package com.amazon.ion;

import java.util.Collection;
import java.util.Iterator;
import java.util.List;
import java.util.ListIterator;



/**
 * Common functionality of Ion <code>list</code> and <code>sexp</code> types.
 * <p>
 * <b>WARNING:</b> This interface should not be implemented or extended by
 * code outside of this library.
 * <p>
 * Ion sequences implement the standard Java {@link List} interface, behaving
 * generally as expected, with the following exceptions:
 * <ul>
 *   <li>
 *     Due to the reference-equality-based semantics of Ion sequences, methods
 *     like {@link #remove(Object)} do not use {@link Object#equals} as
 *     specified by the contract of {@link java.util.Collection}.
 *     Instead they use reference equality ({@code ==} operator) to find the
 *     given instance.
 *   </li>
 *   <li>
 *     Any given {@link IonValue} instance may be a child of at most one
 *     {@link IonContainer}.  Instances may be children of any number of
 *     non-Ion {@link Collection}s.
 *   </li>
 *   <li>
 *     The method {@link #subList(int, int)} is not implemented at all.
 *     We think it will be quite challenging to get correct, and decided that
 *     it was still valuable to extend {@link List} even with this contractual
 *     violation.
 *   </li>
 * </ul>
 */
public interface IonSequence
    extends IonContainer, List<IonValue>
{
    /**
     * Returns the element at the specified position in this sequence.
     *
     * @param index identifies the element to return.
     * @return the element at the given index; not <code>null</code>.
     * @throws NullValueException if {@link #isNullValue()}.
     * @throws IndexOutOfBoundsException if the index is out of range
     * (<code>index < 0 || index >= size()</code>).
     */
    public IonValue get(int index)
        throws NullValueException, IndexOutOfBoundsException;


    /**
     * Appends a child value to the end of this sequence.
     * If {@link #isNullValue()}, then it becomes a single-element
     * sequence.
     *
     * @param child is the value to be appended to this sequence.
     * @return {@code true} (as per the general contract of the
     * {@link Collection#add} method).
     *
     * @throws NullPointerException
     *   if {@code child} is <code>null</code>.
     * @throws ContainedValueException
     *   if {@code child} is already part of a container.
     * @throws IllegalArgumentException
     *   if {@code child} is an {@link IonDatagram}.
     */
    public boolean add(IonValue child)
        throws ContainedValueException, NullPointerException;


    /**
     * Provides a factory that when invoked constructs a new value and
     * {@code add}s it to this sequence.
     * <p>
     * These two lines are equivalent:
     *<pre>
     *    seq.add().newInt(3);
     *    seq.add(seq.getSystem().newInt(3));
     *</pre>
     */
    public ValueFactory add();


    /**
     * Inserts a child value at the specified position in this sequence.
     * If {@link #isNullValue()}, then it becomes a single-element
     * sequence.
     *
     * @param child is the element to be appended to this sequence.
     *
     * @throws NullPointerException
     *   if {@code child} is <code>null</code>.
     * @throws ContainedValueException
     *   if {@code child} is already part of a container.
     * @throws IllegalArgumentException
     *   if {@code child} is an {@link IonDatagram}.
     * @throws IndexOutOfBoundsException if the index is out of range
     * (index < 0 || index > size()).
     */
    public void add(int index, IonValue child)
        throws ContainedValueException, NullPointerException;


    /**
     * Provides a factory that when invoked constructs a new value and
     * {@code add}s it to this sequence at the specified position.
     * <p>
     * These two lines are equivalent:
     *<pre>
     *    seq.add(12).newInt(3);
     *    seq.add(12, seq.getSystem().newInt(3));
     *</pre>
     * <p>
     * The given {@code index} is validated when the factory's creation method
     * is invoked, not when this method is invoked.
     */
    public ValueFactory add(int index);


    /**
     * Replaces the element at the specified position in this list with the
     * specified element.
     *
     * @param index index of the element to replace.
     * @param element element to be stored at the specified position.
     * @return the element previously at the specified index.
     *
     * @throws UnsupportedOperationException
     *   if this is an {@link IonDatagram}.
     * @throws NullPointerException
     *   if the specified element is {@code null}.
     * @throws ContainedValueException
     *   if the specified element is already part of a container.
     * @throws IllegalArgumentException
     *   if the specified element is an {@link IonDatagram}.
     * @throws ReadOnlyValueException
     *   if this value or the specified element {@link #isReadOnly()}.
     * @throws IndexOutOfBoundsException
     *   if the index is out of range ({@code index < 0 || index >= size()}).
     */
    public IonValue set(int index, IonValue element);


    /**
     * Removes the element at the specified position.
     * Shifts any subsequent elements to the left (subtracts one from their
     * indices). Returns the element that was removed from the list.
     *
     * @param index the index of the element to be removed.
     *
     * @return the element previously at the specified position.
     *
     * @throws IndexOutOfBoundsException if the index is out of range
     * (index < 0 || index >= size()).
     */
    public IonValue remove(int index);


    /**
     * Removes a given {@link IonValue} from this sequence, if it is present.
     * <p>
     * <b>Due to the reference-equality-based semantics of Ion sequences,
     * this method does not use {@link Object#equals} as specified by the
     * contract of {@link java.util.Collection}. Instead it uses reference
     * equality ({@code ==} operator) to find the given instance.</b>
     *
     * @return {@code true} if this sequence changed as a result of the call.
     *
     * @throws NullPointerException if {@code o} is {@code null}.
     * @throws ClassCastException if {@code o} is not an {@link IonValue}.
     */
    public boolean remove(Object o);


    /**
     * Removes all elements from this sequence that are also contained in the
     * specified collection. After this call returns, this sequence will
     * contain no elements in common with the specified collection.
     * <p>
     * <b>Due to the reference-equality-based semantics of Ion sequences,
     * this method does not use {@link Object#equals} as specified by the
     * contract of {@link java.util.Collection}. Instead it uses reference
     * equality ({@code ==} operator) to find the given instance.</b>
     *
     * @return {@code true} if this sequence changed as a result of the call.
     *
     * @throws NullPointerException if {@code c} is {@code null}.
     * @throws NullPointerException if {@code c} contains one or more
     * {@code null} elements.
     * @throws ClassCastException if {@code c} contains one or more elements
     * that do not implement {@link IonValue}.
     */
    public boolean removeAll(Collection<?> c);


    /**
     * Retains only the elements in this sequence that are also contained in
     * the specified collection. In other words, removes from this sequence
     * all of its elements that are not contained in the specified collection.
     * <p>
     * <b>Due to the reference-equality-based semantics of Ion sequences,
     * this method does not use {@link Object#equals} as specified by the
     * contract of {@link java.util.Collection}. Instead it uses reference
     * equality ({@code ==} operator) to find the given instance.</b>
     *
     * @return {@code true} if this sequence changed as a result of the call.
     *
     * @throws NullPointerException if {@code c} is {@code null}.
     * @throws NullPointerException if {@code c} contains one or more
     * {@code null} elements.
     * @throws ClassCastException if {@code c} contains one or more elements
     * that do not implement {@link IonValue}.
     */
    public boolean retainAll(Collection<?> c);


    /**
     * Determines whether this sequence contains the given instance.
     * <p>
     * <b>Due to the reference-equality-based semantics of Ion sequences,
     * this method does not use {@link Object#equals} as specified by the
     * contract of {@link java.util.Collection}. Instead it uses reference
     * equality ({@code ==} operator) to find the given instance.</b>
     *
     * @return {@code true} if {@code o} is an element of this sequence.
     *
     * @throws NullPointerException if {@code o} is {@code null}.
     * @throws ClassCastException if {@code o} is not an {@link IonValue}.
     */
    public boolean contains(Object o);


    /**
     * Determines whether this sequence contains all of the given instances.
     * <p>
     * <b>Due to the reference-equality-based semantics of Ion sequences,
     * this method does not use {@link Object#equals} as specified by the
     * contract of {@link java.util.Collection}. Instead it uses reference
     * equality ({@code ==} operator) to find the given instances.</b>
     *
     * @return {@code true} if this sequence contains all of the elements of
     * the given collection.
     *
     * @throws NullPointerException if {@code c} is {@code null}.
     * @throws NullPointerException if {@code c} contains one or more
     * {@code null} elements.
     * @throws ClassCastException if {@code c} contains one or more elements
     * that do not implement {@link IonValue}.
     */
    public boolean containsAll(Collection<?> c);

    /**
     * Returns the index in the sequence of the specified element,
     * or -1 if this sequence doesn't contain the element.
     * <p>
     * <b>Due to the reference-equality-based semantics of Ion sequences,
     * this method does not use {@link Object#equals} as specified by the
     * contract of {@link java.util.List}. Instead it uses reference
     * equality ({@code ==} operator) to find the instance.</b>
     *
     * @param o the element to search for.
     * @return the index in this sequence of the element,
     * or -1 if this sequence doesn't contain the element.
     */
    public int indexOf(Object o);

    /**
     * Returns the index in the sequence of the specified element,
     * or -1 if this sequence doesn't contain the element.
     * <p>
     * <b>Due to the reference-equality-based semantics of Ion sequences,
     * this method does not use {@link Object#equals} as specified by the
     * contract of {@link java.util.List}. Instead it uses reference
     * equality ({@code ==} operator) to find the instance.</b>
     *
     * @param o the element to search for.
     * @return the index in this sequence of the element,
     * or -1 if this sequence doesn't contain the element.
     */
    public int lastIndexOf(Object o);


    /**
     * Appends all of the elements in the specified collection to the end of
     * this sequence, in the order that they are returned by the collection's
     * iterator.
     * The behavior of this operation is unspecified if the specified
     * collection is modified while the operation is in progress.
     * (Note that this will occur if the specified collection is this sequence,
     * and it's nonempty.)
     * <p>
     * Since Ion values can only have a single parent, this method will fail if
     * the given collection is a non-empty {@link IonContainer}.
     *
     * @param c
     * elements to be appended to this sequence.
     *
     * @return {@code true} if this sequence changed as a result of the call.
     *
     * @throws UnsupportedOperationException
     * if this is an {@link IonDatagram}.
     * @throws ClassCastException
     * if one of the elements of the collection is not an {@link IonValue}
     * @throws NullPointerException
     * if one of the elements of the collection is {@code null}.
     * @throws ContainedValueException
     * if one of the elements is already contained by an {@link IonContainer}.
     */
    public boolean addAll(Collection<? extends IonValue> c);


    /**
     * Inserts all of the elements in the specified collection into this
     * sequence at the specified position. Shifts the element currently at that
     * position (if any) and any subsequent elements to the right (increases
     * their indices). The new elements will appear in this sequence in the
     * order that they are returned by the specified collection's iterator.
     * The behavior of this operation is unspecified if the specified
     * collection is modified while the operation is in progress.
     * (Note that this will occur if the specified collection is this sequence,
     * and it's nonempty.)
     * <p>
     * Since Ion values can only have a single parent, this method will fail if
     * the given collection is a non-empty {@link IonContainer}.
     *
     * @param index
     * index at which to insert first element from the specified collection.
     * @param c
     * elements to be inserted into this sequence.
     *
     * @return {@code true} if this sequence changed as a result of the call.
     *
     * @throws UnsupportedOperationException
     * if this is an {@link IonDatagram}.
     * @throws ClassCastException
     * if one of the elements of the collection is not an {@link IonValue}
     * @throws NullPointerException
     * if one of the elements of the collection is {@code null}.
     * @throws ContainedValueException
     * if one of the elements is already contained by an {@link IonContainer}.
     * @throws IndexOutOfBoundsException
     * if the index is out of range (index < 0 || index > size()).
     */
    public boolean addAll(int index, Collection<? extends IonValue> c);


    /**
     * Returns a list iterator of the elements in this sequence (in proper
     * order).
     * <p>
     * The result does not support {@link ListIterator#add(Object)} or
     * {@link ListIterator#set(Object)}.
     * If this sequence {@link #isReadOnly()} then it also does not support
     * {@link Iterator#remove()}.
     */
    public ListIterator<IonValue> listIterator();

    /**
     * Returns a list iterator of the elements in this sequence (in proper
     * order), starting at the specified position in this sequence.
     * <p>
     * The result does not support {@link ListIterator#add(Object)} or
     * {@link ListIterator#set(Object)}.
     * If this sequence {@link #isReadOnly()} then it also does not support
     * {@link Iterator#remove()}.
     *
     * @param index
     * index of first element to be returned from the list iterator (by a call
     * to the {@code next} method).
     *
     * @throws IndexOutOfBoundsException
     * if the index is out of range ({@code index < 0 || index > size()}).
     */
    public ListIterator<IonValue> listIterator(int index);


    /**
     * This inherited method is not yet supported.
     * <p>
<<<<<<< HEAD
     * <!-- TODO ION-92 -->
     *
     * @throws UnsupportedOperationException at every call.
=======
     * Vote for issue amznlabs/ion-java#52 if you need this.
     *
     * @throws UnsupportedOperationException at every call.
     *
     * @see <a href="https://github.com/amznlabs/ion-java/issues/52">amznlabs/ion-java#52</a>
>>>>>>> 60f88ba8
     */
    public List<IonValue> subList(int fromIndex, int toIndex);


    /**
     * Returns an array containing all of the elements in this sequence in
     * proper order. Obeys the general contract of the
     * {@link Collection#toArray()} method.
     * <p>
     * If this sequence is an {@linkplain #isNullValue() Ion null value}, it
     * will behave like an empty sequence.
     *
     * @return an array containing all of the elements in this sequence in
     *         proper order.
     */
    public IonValue[] toArray();


    /**
     * Returns an array containing all of the elements in this sequence in
     * proper order; the runtime type of the returned array is that of the
     * specified array. Obeys the general contract of the
     * {@link Collection#toArray()} method.
     * <p>
     * If this sequence is an {@linkplain #isNullValue() Ion null value}, it
     * will behave like an empty sequence.
     *
     * @param a the array into which the elements of this sequence are to be
     *        stored, if it is big enough; otherwise, a new array of the same
     *        runtime type is allocated for this purpose.
     *
     * @return an array containing all of the elements in this sequence in
     *         proper order.
     *
     * @throws ArrayStoreException if the runtime type of the specified array
     *         is not a supertype of the runtime type of every element in this
     *         sequence.
     * @throws NullPointerException if the specified array is <code>null</code>.
     */
    public <T> T[] toArray(T[] a);


    /**
     * Removes all children of this sequence, returning them in an array.
     * This is much more efficient than iterating the sequence and removing
     * children one by one.
     *
     * @return a new array with all of the children of {@code s} in order, or
     * {@code null} if {@link #isNullValue()}.
     *
     * @throws NullPointerException if {@code type} is {@code null}.
     * @throws ClassCastException if any value in this sequence does not
     * implement the given type.
     */
    public <T extends IonValue> T[] extract(Class<T> type);


    public IonSequence clone()
        throws UnknownSymbolException;
}<|MERGE_RESOLUTION|>--- conflicted
+++ resolved
@@ -395,17 +395,11 @@
     /**
      * This inherited method is not yet supported.
      * <p>
-<<<<<<< HEAD
-     * <!-- TODO ION-92 -->
+     * Vote for issue amznlabs/ion-java#52 if you need this.
      *
      * @throws UnsupportedOperationException at every call.
-=======
-     * Vote for issue amznlabs/ion-java#52 if you need this.
-     *
-     * @throws UnsupportedOperationException at every call.
      *
      * @see <a href="https://github.com/amznlabs/ion-java/issues/52">amznlabs/ion-java#52</a>
->>>>>>> 60f88ba8
      */
     public List<IonValue> subList(int fromIndex, int toIndex);
 
