--- conflicted
+++ resolved
@@ -65,11 +65,7 @@
  * <p>
  * Currently, there is no configuration point available to disable the
  * auto-flushing mechanism. Please vote on
-<<<<<<< HEAD
- * <!-- TODO ION-361 -->
-=======
  * <a href="https://github.com/amznlabs/ion-java/issues/32">issue amznlabs/ion-java#32</a>
->>>>>>> 60f88ba8
  * if you require it.
  */
 public abstract class IonTextWriterBuilder
