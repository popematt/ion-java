/*
 * Copyright 2007-2016 Amazon.com, Inc. or its affiliates. All Rights Reserved.
 *
 * Licensed under the Apache License, Version 2.0 (the "License").
 * You may not use this file except in compliance with the License.
 * A copy of the License is located at:
 *
 *     http://aws.amazon.com/apache2.0/
 *
 * or in the "license" file accompanying this file. This file is distributed on an "AS IS" BASIS,
 * WITHOUT WARRANTIES OR CONDITIONS OF ANY KIND, either express or implied. See the License for the specific
 * language governing permissions and limitations under the License.
 */

package com.amazon.ion;

import java.io.IOException;
import java.io.OutputStream;
import java.util.Collection;
import java.util.Iterator;
import java.util.ListIterator;


/**
 * A datagram is a "top-level" container of Ion values, and the granularity of
 * binary encoding Ion content.
 * <p>
 * <b>WARNING:</b> This interface should not be implemented or extended by
 * code outside of this library. Some inherited methods are not yet implemented
 * or are unsupported for datagrams.
 * <p>
 * Along with the normal user values, datagrams contain system values, notably
 * the symbol table(s) used to atomize all symbols. Most uses of a datagram
 * will not see system values,
 * but applications that need visibility into that data can use the
 * <code>system*()</code> methods.
 */
public interface IonDatagram
    extends IonSequence
{
    /**
     * This inherited method is not yet supported by datagrams.
     * <p>
<<<<<<< HEAD
     * <!-- TODO ION-84 -->
     *
     * @throws UnsupportedOperationException at every call.
=======
     * Vote for issue amznlabs/ion-java#48 if you need this.
     *
     * @throws UnsupportedOperationException at every call.
     *
     * @see <a href="https://github.com/amznlabs/ion-java/issues/48">amznlabs/ion-java#48</a>
>>>>>>> 60f88ba8
     */
    public void add(int index, IonValue element)
        throws ContainedValueException, NullPointerException;

    /**
     * This inherited method is not yet supported by datagrams.
     * <p>
<<<<<<< HEAD
     * <!-- TODO ION-84 -->
     *
     * @throws UnsupportedOperationException at every call.
=======
     * Vote for issue amznlabs/ion-java#48 if you need this.
     *
     * @throws UnsupportedOperationException at every call.
     *
     * @see <a href="https://github.com/amznlabs/ion-java/issues/48">amznlabs/ion-java#48</a>
>>>>>>> 60f88ba8
     */
    public ValueFactory add(int index)
        throws ContainedValueException, NullPointerException;

    /**
     * This inherited method is not yet supported by datagrams.
     * <p>
<<<<<<< HEAD
     * <!-- TODO ION-83 -->
     *
     * @throws UnsupportedOperationException at every call.
=======
     * Vote for issue amznlabs/ion-java#47 if you need this.
     *
     * @throws UnsupportedOperationException at every call.
     *
     * @see <a href="https://github.com/amznlabs/ion-java/issues/47">amznlabs/ion-java#47</a>
>>>>>>> 60f88ba8
     */
    public boolean addAll(int index, Collection<? extends IonValue> c);

    /**
     * This inherited method is not yet supported by datagrams.
     * <p>
<<<<<<< HEAD
     * <!-- TODO ION-90 -->
     *
     * @throws UnsupportedOperationException at every call.
=======
     * Vote for issue amznlabs/ion-java#50 if you need this.
     *
     * @throws UnsupportedOperationException at every call.
     *
     * @see <a href="https://github.com/amznlabs/ion-java/issues/50">amznlabs/ion-java#50</a>
>>>>>>> 60f88ba8
     */
    public IonValue set(int index, IonValue element);


    /**
     * Returns {@code false} at every call, since datagrams cannot be null.
     *
     * @return <code>false</code>
     */
    public boolean isNullValue();


    /**
     * {@inheritDoc}
     * <p>
     * Datagrams always return <code>null</code> from this method, since by
     * definition they have no container.
     */
    public IonContainer getContainer();


    /**
     * Gets the number of elements in the datagram, not counting system
     * elements.
     */
    public int size();

    /**
     * Gets the number of elements in the datagram, including system elements
     * such as version markers and symbol tables.
     * Unless your application needs to be aware of such low-level details,
     * you almost certainly want to use {@link #size()} instead.
     *
     * @see #size()
     */
    public int systemSize();


    /**
     * Gets a selected non-system element from this datagram.
     *
     * @param index must be less than <code>{@link #size()}</code>.
     * @return the selected element; not <code>null</code>.
     * @throws IndexOutOfBoundsException if the index is bad.
     */
    public IonValue get(int index)
        throws IndexOutOfBoundsException;

    /**
     * Gets a selected element from this datagram, potentially getting a
     * hidden system element (such as a symbol table).
     * Unless your application needs to be aware of such low-level details,
     * you almost certainly want to use {@link #get(int)} instead.
     *
     * @param index must be less than <code>{@link #systemSize()}</code>.
     * @return the selected element; not <code>null</code>.
     * @throws IndexOutOfBoundsException if the index is bad.
     *
     * @see #get(int)
     */
    public IonValue systemGet(int index)
        throws IndexOutOfBoundsException;


    /**
     * Creates an iterator providing the (direct) elements of this datagram.
     * Elements will be returned
     * in order of their appearance in the Ion representation.
     * <p>
     * This iterator returns only user values, ignoring symbol tables and other
     * system values. It does not support the {@link Iterator#remove()}
     * operation.
     *
     * @see #systemIterator()
     */
    public Iterator<IonValue> iterator();

    /**
     * Iterate all values in the datagram, including the otherwise-hidden
     * system values such as version markers and symbol tables.
     * Unless your application needs to be aware of such low-level details,
     * you almost certainly want to use {@link #iterator()} instead.
     * <p>
     * This iterator does not support the modification methods
     * {@link Iterator#remove()}, {@link ListIterator#add(Object)}, or
     * {@link ListIterator#set(Object)}.
     *
     * @return not null.
     *
     * @see #iterator()
     */
    public ListIterator<IonValue> systemIterator();


    /**
     * Gets the number of bytes used to encode this datagram.
     * As a side effect, this method encodes the entire datagram into Ion
     * binary format.

     * @return the number of bytes in the binary encoding of this datagram.
     *
     * @throws IonException if there's an error encoding the data.
     */
    public int byteSize()
        throws IonException;

<<<<<<< HEAD

    /**
     * Copies the binary-encoded form of this datagram into a new byte array.
     *
     * @return a new, non-empty byte array containing the encoded datagram.
     *
     * @throws IonException if there's an error encoding the data.
     *
     * @deprecated Use {@link #getBytes()} instead,
     * which is renamed for consistency with other interfaces.
     */
    @Deprecated
    public byte[] toBytes()
        throws IonException;

=======
>>>>>>> 60f88ba8
    /**
     * Copies the binary-encoded form of this datagram into a new byte array.
     *
     * @return a new, non-empty byte array containing the encoded datagram.
     *
     * @throws IonException if there's an error encoding the data.
     */
    public byte[] getBytes()
        throws IonException;

<<<<<<< HEAD

    /**
     * Copies the binary-encoded form of this datagram into a given array.
     * <p>
     * The given array must be large enough to contain all the bytes of this
     * datagram.
     * <p>
     * An invocation of this method of the form {@code dg.get(a)} behaves in
     * exactly the same way as the invocation:
     *<pre>
     *    dg.get(a, 0)
     *</pre>
     *
     * @param dst the array into which bytes are to be written.
     *
     * @return the number of bytes copied into {@code dst}.
     *
     * @throws IonException if there's an error encoding the data.
     * @throws IndexOutOfBoundsException if {@code dst.length} is
     * smaller than the result of {@link #byteSize()}.
     *
     * @see #getBytes(byte[],int)
     *
     * @deprecated with no direct replacement.
     */
    @Deprecated
    public int getBytes(byte[] dst) // TODO ION-365 Remove
        throws IonException;


    /**
     * Copies the binary-encoded form of this datagram into a given sub-array.
     * <p>
     * The given subarray must be large enough to contain all the bytes of this
     * datagram.
     *
     * @param dst the array into which bytes are to be written.
     * @param offset the offset within the array of the first byte to be
     *   written; must be non-negative and no larger than {@code dst.length}
     *
     * @return the number of bytes copied into {@code dst}.
     *
     * @throws IonException if there's an error encoding the data.
     * @throws IndexOutOfBoundsException if {@code (dst.length - offset)} is
     * smaller than the result of {@link #byteSize()}.
     *
     * @deprecated with no direct replacement.
     */
    @Deprecated
    public int getBytes(byte[] dst, int offset) // TODO ION-365 Remove
        throws IonException;


=======
>>>>>>> 60f88ba8
    /**
     * Copies the binary-encoded form of this datagram to a specified stream.
     *
     * @param out the output stream to which to write the data.
     *
     * @return the number of bytes written.
     *
     * @throws IonException if there's an error encoding the data.
     * @throws IOException if an error occurs writing the data to the stream.
     */
    public int getBytes(OutputStream out)
        throws IOException, IonException;


    /**
     * This inherited method is not supported by datagrams because there's no
     * single symbol table used across the contents.  Each value contained by
     * the datagram may have its own symbol table.
     *
     * @return nothing, always throws an exception.
     *
     * @throws UnsupportedOperationException at every call.
     */
    public SymbolTable getSymbolTable();

    /**
     * This inherited method is not supported by datagrams.
     *
     * @throws UnsupportedOperationException at every call.
     */
    public void addTypeAnnotation(String annotation);

    /**
     * This inherited method is not supported by datagrams.
     *
     * @throws UnsupportedOperationException at every call.
     */
    public void makeNull();


    /**
     * This inherited method is not yet supported by datagrams.
     * <p>
<<<<<<< HEAD
     * <!-- TODO ION-85 -->
     *
     * @throws UnsupportedOperationException at every call.
     *
=======
     * Vote for SIM issue amznlabs/ion-java#49 if you need this.
     *
     * @throws UnsupportedOperationException at every call.
     *
     * @see <a href="https://github.com/amznlabs/ion-java/issues/49">amznlabs/ion-java#49</a>
>>>>>>> 60f88ba8
     */
    public boolean retainAll(Collection<?> c);


    public IonDatagram clone()
        throws UnknownSymbolException;
}<|MERGE_RESOLUTION|>--- conflicted
+++ resolved
@@ -41,17 +41,11 @@
     /**
      * This inherited method is not yet supported by datagrams.
      * <p>
-<<<<<<< HEAD
-     * <!-- TODO ION-84 -->
-     *
-     * @throws UnsupportedOperationException at every call.
-=======
      * Vote for issue amznlabs/ion-java#48 if you need this.
      *
      * @throws UnsupportedOperationException at every call.
      *
      * @see <a href="https://github.com/amznlabs/ion-java/issues/48">amznlabs/ion-java#48</a>
->>>>>>> 60f88ba8
      */
     public void add(int index, IonValue element)
         throws ContainedValueException, NullPointerException;
@@ -59,17 +53,11 @@
     /**
      * This inherited method is not yet supported by datagrams.
      * <p>
-<<<<<<< HEAD
-     * <!-- TODO ION-84 -->
-     *
-     * @throws UnsupportedOperationException at every call.
-=======
      * Vote for issue amznlabs/ion-java#48 if you need this.
      *
      * @throws UnsupportedOperationException at every call.
      *
      * @see <a href="https://github.com/amznlabs/ion-java/issues/48">amznlabs/ion-java#48</a>
->>>>>>> 60f88ba8
      */
     public ValueFactory add(int index)
         throws ContainedValueException, NullPointerException;
@@ -77,34 +65,22 @@
     /**
      * This inherited method is not yet supported by datagrams.
      * <p>
-<<<<<<< HEAD
-     * <!-- TODO ION-83 -->
-     *
-     * @throws UnsupportedOperationException at every call.
-=======
      * Vote for issue amznlabs/ion-java#47 if you need this.
      *
      * @throws UnsupportedOperationException at every call.
      *
      * @see <a href="https://github.com/amznlabs/ion-java/issues/47">amznlabs/ion-java#47</a>
->>>>>>> 60f88ba8
      */
     public boolean addAll(int index, Collection<? extends IonValue> c);
 
     /**
      * This inherited method is not yet supported by datagrams.
      * <p>
-<<<<<<< HEAD
-     * <!-- TODO ION-90 -->
-     *
-     * @throws UnsupportedOperationException at every call.
-=======
      * Vote for issue amznlabs/ion-java#50 if you need this.
      *
      * @throws UnsupportedOperationException at every call.
      *
      * @see <a href="https://github.com/amznlabs/ion-java/issues/50">amznlabs/ion-java#50</a>
->>>>>>> 60f88ba8
      */
     public IonValue set(int index, IonValue element);
 
@@ -211,24 +187,7 @@
     public int byteSize()
         throws IonException;
 
-<<<<<<< HEAD
-
-    /**
-     * Copies the binary-encoded form of this datagram into a new byte array.
-     *
-     * @return a new, non-empty byte array containing the encoded datagram.
-     *
-     * @throws IonException if there's an error encoding the data.
-     *
-     * @deprecated Use {@link #getBytes()} instead,
-     * which is renamed for consistency with other interfaces.
-     */
-    @Deprecated
-    public byte[] toBytes()
-        throws IonException;
-
-=======
->>>>>>> 60f88ba8
+
     /**
      * Copies the binary-encoded form of this datagram into a new byte array.
      *
@@ -239,62 +198,7 @@
     public byte[] getBytes()
         throws IonException;
 
-<<<<<<< HEAD
-
-    /**
-     * Copies the binary-encoded form of this datagram into a given array.
-     * <p>
-     * The given array must be large enough to contain all the bytes of this
-     * datagram.
-     * <p>
-     * An invocation of this method of the form {@code dg.get(a)} behaves in
-     * exactly the same way as the invocation:
-     *<pre>
-     *    dg.get(a, 0)
-     *</pre>
-     *
-     * @param dst the array into which bytes are to be written.
-     *
-     * @return the number of bytes copied into {@code dst}.
-     *
-     * @throws IonException if there's an error encoding the data.
-     * @throws IndexOutOfBoundsException if {@code dst.length} is
-     * smaller than the result of {@link #byteSize()}.
-     *
-     * @see #getBytes(byte[],int)
-     *
-     * @deprecated with no direct replacement.
-     */
-    @Deprecated
-    public int getBytes(byte[] dst) // TODO ION-365 Remove
-        throws IonException;
-
-
-    /**
-     * Copies the binary-encoded form of this datagram into a given sub-array.
-     * <p>
-     * The given subarray must be large enough to contain all the bytes of this
-     * datagram.
-     *
-     * @param dst the array into which bytes are to be written.
-     * @param offset the offset within the array of the first byte to be
-     *   written; must be non-negative and no larger than {@code dst.length}
-     *
-     * @return the number of bytes copied into {@code dst}.
-     *
-     * @throws IonException if there's an error encoding the data.
-     * @throws IndexOutOfBoundsException if {@code (dst.length - offset)} is
-     * smaller than the result of {@link #byteSize()}.
-     *
-     * @deprecated with no direct replacement.
-     */
-    @Deprecated
-    public int getBytes(byte[] dst, int offset) // TODO ION-365 Remove
-        throws IonException;
-
-
-=======
->>>>>>> 60f88ba8
+
     /**
      * Copies the binary-encoded form of this datagram to a specified stream.
      *
@@ -338,18 +242,11 @@
     /**
      * This inherited method is not yet supported by datagrams.
      * <p>
-<<<<<<< HEAD
-     * <!-- TODO ION-85 -->
-     *
-     * @throws UnsupportedOperationException at every call.
-     *
-=======
      * Vote for SIM issue amznlabs/ion-java#49 if you need this.
      *
      * @throws UnsupportedOperationException at every call.
      *
      * @see <a href="https://github.com/amznlabs/ion-java/issues/49">amznlabs/ion-java#49</a>
->>>>>>> 60f88ba8
      */
     public boolean retainAll(Collection<?> c);
 
