/*
 * Copyright 2007-2016 Amazon.com, Inc. or its affiliates. All Rights Reserved.
 *
 * Licensed under the Apache License, Version 2.0 (the "License").
 * You may not use this file except in compliance with the License.
 * A copy of the License is located at:
 *
 *     http://aws.amazon.com/apache2.0/
 *
 * or in the "license" file accompanying this file. This file is distributed on an "AS IS" BASIS,
 * WITHOUT WARRANTIES OR CONDITIONS OF ANY KIND, either express or implied. See the License for the specific
 * language governing permissions and limitations under the License.
 */

package com.amazon.ion;

import com.amazon.ion.system.IonTextWriterBuilder;
import java.util.Collections;
import java.util.concurrent.CountDownLatch;

/**
 * Base type for all Ion data nodes.
 * <p>
 * <b>WARNING:</b> This interface should not be implemented or extended by
 * code outside of this library.
 * <p>
 * The {@code IonValue} hierarchy presents a "tree view" of Ion data;
 * every node in the tree is an instance of this class.  Since the Ion
 * type system is highly orthogonal, most operations use this
 * base type, and applications will need to examine individual instances and
 * "downcast" the value to one of the "real" types (<em>e.g.</em>,
 * {@link IonString}) in order to access the Ion content.
 * <p>
 * Besides the real types, there are other generic interfaces that can be
 * useful:
 * <ul>
 *   <li>
 *     {@link IonText} generalizes {@link IonString} and {@link IonSymbol}
 *   </li>
 *   <li>
 *     {@link IonContainer} generalizes
 *     {@link IonList}, {@link IonSexp}, and {@link IonStruct}
 *   </li>
 *   <li>
 *     {@link IonSequence} generalizes {@link IonList} and {@link IonSexp}
 *   </li>
 *   <li>
 *     {@link IonLob} generalizes {@link IonBlob} and {@link IonClob}
 *   </li>
 * </ul>
 * <p>
 * To determine the real type of a generic {@code IonValue}, there are three
 * main mechanisms:
 * <ul>
 *   <li>
 *     Use {@code instanceof} to look for a desired interface:
 *<pre>
 *    if (v instanceof IonString)
 *    {
 *        useString((IonString) v);
 *    }
 *    else if (v instanceof IonStruct)
 *    {
 *        useStruct((IonStruct) v);
 *    }
 *    // ...
 *</pre>
 *   </li>
 *   <li>
 *     Call {@link #getType()} and then {@code switch} over the resulting
 *     {@link IonType}:
 *<pre>
 *    switch (v.getType())
 *    {
 *        case IonType.STRING: useString((IonString) v); break;
 *        case IonType.STRUCT: useStruct((IonStruct) v); break;
 *        // ...
 *    }
 *</pre>
 *   </li>
 *   <li>
 *     Implement {@link ValueVisitor} and call {@link #accept(ValueVisitor)}:
 *<pre>
 *    public class MyVisitor
 *        extends AbstractValueVisitor
 *    {
 *        public void visit(IonString value)
 *        {
 *            useString(v);
 *        }
 *        public void visit(IonStruct value)
 *        {
 *            useStruct(v);
 *        }
 *        // ...
 *     }
 *</pre>
 *   </li>
 * </ul>
 * Use the most appropriate mechanism for your algorithm, depending upon how
 * much validation you've done on the data.
 *
 * <h2>Single-Parent Restriction</h2>
 *
 * {@code IonValue} trees are strictly hierarchical: every node has at most one
 * parent, as exposed through {@link #getContainer()} (and, implicitly,
 * {@link #getFieldName()}).  You cannot add an {@code IonValue} instance into
 * two {@link IonContainer}s; any attempt to do so will result in a
 * {@link ContainedValueException}.  You can of course add the same instance to
 * multiple "normal" {@link Collections}, since that's stepping outside of the
 * DOM.
 * <p>
 * The implication of this design is that you need to be careful when
 * performing DOM transformations.  You must remove a node from its parent
 * before adding it to another one; {@link #removeFromContainer()} is handy.
 * Alternatively you can {@link #clone()} a value, but be aware that cloning is
 * a deep-copy operation (for the very same single-parent reason).
 *
 * <h2>Thread Safety</h2>
 *
 * <b>Mutable {@code IonValues} are not safe for use by multiple threads!</b>
 * Your application must perform its own synchronization if you need to access
 * {@code IonValues} from multiple threads. This is true even for read-only use
 * cases, since implementations may perform lazy materialization or other state
 * changes internally.
 * <p>
 * Alternatively, you can invoke {@link #makeReadOnly()} from a single thread,
 * <b>after</b> which point the value (and all recursively contained values) will
 * be immutable and hence thread-safe.
 * <p>
 * It is important to note that {@link #makeReadOnly()} is not guaranteed to
 * implicitly provide a synchronization point between threads.
 * This means it is the responsibility of the application to make sure
 * operations on a thread other than the one that invoked {@link #makeReadOnly()}
 * causally happen <b>after</b> that invocation observing the rules of
 * the Java Memory Model (JSR-133).
 * <p>
 * Here is an example of ensuring the correct ordering for multiple threads
 * accessing an {@link IonValue} using a {@link CountDownLatch} to explicitly
 * create a the temporal relationship:
 * <p>
 * <pre>
 *      // ...
 *      // Shared Between Threads
 *      // ...
 *
 *      IonValue value = ...;
 *      CountDownLatch latch = new CountDownLatch(1);
 *
 *      // ...
 *      // Thread 1
 *      // ...
 *
 *      value.makeReadOnly();
 *      latch.countDown();
 *
 *      // ...
 *      // Thread 2
 *      // ...
 *
 *      // before this point operations on 'value' are not defined
 *      latch.await();
 *      // we can now operate (in a read-only way) on 'value'
 *      value.isNullValue();
 * </pre>
 * <p>
 * In the above, two threads have a reference to <code>value</code>.
 * <code>latch</code> in this example provides a way to synchronize
 * when {@link #makeReadOnly()} happens in the first thread relative
 * to {@link #isNullValue()} being invoked on the second thread.
 */
public interface IonValue
    extends Cloneable
{
    /**
     * A zero-length immutable {@code IonValue} array.
     */
    public static final IonValue[] EMPTY_ARRAY = new IonValue[0];


    /**
     * Gets an enumeration value identifying the core Ion data type of this
     * object.
     *
     * @return a non-<code>null</code> enumeration value.
     */
    public IonType getType();


    /**
     * Determines whether this in an Ion null value, <em>e.g.</em>,
     * <code>null</code> or <code>null.string</code>.
     * Note that there are unique null values for each Ion type.
     *
     * @return <code>true</code> if this value is one of the Ion null values.
     */
    public boolean isNullValue();


    /**
     * Determines whether this value is read-only.  Such values are safe for
     * simultaneous read from multiple threads.
     *
     * @return <code>true</code> if this value is read-only and safe for
     * multi-threaded reads.
     *
     * @see #makeReadOnly()
     */
    public boolean  isReadOnly();


    /**
     * Gets the symbol table used to encode this value.  The result is either a
     * local or system symbol table (or null).
     *
     * @return the symbol table, or <code>null</code> if this value is not
     * currently backed by a symbol table.
     */
    public SymbolTable getSymbolTable();


    /**
     * Gets the field name attached to this value,
     * or <code>null</code> if this is not part of an {@link IonStruct}.
     *
     * @throws UnknownSymbolException if the field name has unknown text.
     */
    public String getFieldName();


    /**
     * Gets the field name attached to this value as an interned symbol
     * (text + ID).
     *
     * @return null if this value isn't a struct field.
     *
     */
    public SymbolToken getFieldNameSymbol();


    /**
<<<<<<< HEAD
     * Gets the symbol ID of the field name attached to this value.
     *
     * @return the symbol ID of the field name, if this is part of an
     * {@link IonStruct}. If this is not a field, or if the symbol ID cannot be
     * determined, this method returns a value <em>less than one</em>.
     *
     * @deprecated  Use {@link #getFieldNameSymbol()} instead.
     */
    @Deprecated
    public int getFieldId();


    /**
=======
>>>>>>> 60f88ba8
     * Gets the container of this value,
     * or <code>null</code> if this is not part of one.
     */
    public IonContainer getContainer();


    /**
     * Removes this value from its container, if any.
     *
     * @return {@code true} if this value was in a container before this method
     * was called.
     */
    public boolean removeFromContainer();


    /**
     * Finds the top level value above this value.
     * If this value has no container, or if it's immediate container is a
     * datagram, then this value is returned.
     *
     * @return the top level value above this value, never null, and never an
     * {@link IonDatagram}.
     *
     * @throws UnsupportedOperationException if this is an {@link IonDatagram}.
     *
     */
    public IonValue topLevelValue();


    /**
     * Gets this value's user type annotations as text.
     *
     * @return the (ordered) annotations on the current value, or an empty
     * array (not {@code null}) if there are none.
     *
     * @throws UnknownSymbolException if any annotation has unknown text.
     */
    public String[] getTypeAnnotations();


    /**
     * Gets this value's user type annotations as interned symbols (text + ID).
     *
     * @return the (ordered) annotations on the current value, or an empty
     * array (not {@code null}) if there are none.
     *
     */
    public SymbolToken[] getTypeAnnotationSymbols();


    /**
     * Determines whether or not the value is annotated with
     * a particular user type annotation.
     * @param annotation as a string value.
     * @return <code>true</code> if this value has the annotation.
     */
    public boolean hasTypeAnnotation(String annotation);


    /**
     * Replaces all type annotations with the given text.
     *
     * @param annotations the new annotations.  If null or empty array, then
     *  all annotations are removed.  Any duplicates are preserved.
     *
     * @throws EmptySymbolException if any of the annotations are null or
     *  empty string.
     *
     */
    public void setTypeAnnotations(String... annotations);

    /**
     * Replaces all type annotations with the given symbol tokens.
     * The contents of the {@code annotations} array are copied into this
     * writer, so the caller does not need to preserve the array.
     * <p>
     * <b>This is an "expert method": correct use requires deep understanding
     * of the Ion binary format. You almost certainly don't want to use it.</b>
     *
     * @param annotations the new annotations.
     * If null or empty array, then all annotations are removed.
     * Any duplicates are preserved.
     *
     */
    public void setTypeAnnotationSymbols(SymbolToken... annotations);

    /**
     * Removes all the user type annotations attached to this value.
     */
    public void clearTypeAnnotations();


    /**
     * Adds a user type annotation to the annotations attached to
     * this value.  If the annotation exists the list does not change.
     * @param annotation as a string value.
     */
    public void addTypeAnnotation(String annotation);


    /**
     * Removes a user type annotation from the list of annotations
     * attached to this value.
     * If the annotation appears more than once, only the first occurrance is
     * removed.
     * If the annotation does not exist, the value does not change.
     *
     * @param annotation as a string value.
     *  If null or empty, the method has no effect.
     */
    public void removeTypeAnnotation(String annotation);


    /**
     * Copies this value to the given {@link IonWriter}.
     * <p>
     * This method writes annotations and field names (if in a struct),
     * and performs a deep write, including the contents of
     * any containers encountered.
     *
     */
    public void writeTo(IonWriter writer);


    /**
     * Entry point for visitor pattern.  Implementations of this method by
     * concrete classes will simply call the appropriate <code>visit</code>
     * method on the <code>visitor</code>.  For example, instances of
     * {@link IonBool} will invoke {@link ValueVisitor#visit(IonBool)}.
     *
     * @param visitor will have one of its <code>visit</code> methods called.
     * @throws Exception any exception thrown by the visitor is propagated.
     * @throws NullPointerException if <code>visitor</code> is
     * <code>null</code>.
     */
    public void accept(ValueVisitor visitor) throws Exception;


    /**
     * Marks this instance and its children to be immutable.
     * In addition, read-only values are safe for simultaneous use
     * from multiple threads.  This may require materializing the Java
     * forms of the values.
     * <p>
     * After this method completes, any attempt to change the state of this
     * instance, or of any contained value, will trigger a
     * {@link ReadOnlyValueException}.
     *
     * @see #isReadOnly()
     */
    public void makeReadOnly();


    /**
     * Gets the system that constructed this value.
     *
     * @return not null.
     */
    public IonSystem getSystem();


    /**
     * Creates a copy of this value and all of its children. The cloned value
     * may use the same shared symbol tables, but it will have an independent local
     * symbol table if necessary.  The cloned value will
     * be modifiable regardless of whether this instance {@link #isReadOnly()}.
     * <p>
     * The cloned value will be created in the context of the same
     * {@link ValueFactory} as this instance; if you want a copy using a
     * different factory, then use {@link ValueFactory#clone(IonValue)}
     * instead.
     *
     * @throws UnknownSymbolException
     *          if any part of this value has unknown text but known Sid for
     *          its field name, annotation or symbol.
     */
    public IonValue clone()
        throws UnknownSymbolException;


    /**
     * Returns a <em>non-canonical</em> Ion-formatted ASCII representation of
     * this value.
     * All data will be on a single line, with (relatively) minimal whitespace.
     * There is no guarantee that multiple invocations of this method will
     * return identical results, only that they will be equivalent per
     * the Ion data model.  For this reason it is erroneous for code to compare
     * two strings returned by this method.
     * <p>
     * For more configurable rendering, see
     * {@link com.amazon.ion.system.IonTextWriterBuilder}.
     * <p>
     * This is <em>not</em> the correct way to retrieve the content of an
     * {@link IonString} or {@link IonSymbol}!
     * Use {@link IonText#stringValue()} for that purpose.
     * <pre>
     *    ionSystem.newString("Levi's").toString()     =>  "\"Levi's\""
     *    ionSystem.newString("Levi's").stringValue()  =>  "Levi's"
     *    ionSystem.newSymbol("Levi's").toString()     =>  "'Levi\\'s'"
     *    ionSystem.newSymbol("Levi's").stringValue()  =>  "Levi's"
     * </pre>
     *
     * @return Ion text data equivalent to this value.
     *
     * @see IonText#stringValue()
     * @see #toString(IonTextWriterBuilder)
     * @see #toPrettyString()
     */
    public String toString();


    /**
     * Returns a pretty-printed Ion text representation of this value, using
     * the settings of {@link IonTextWriterBuilder#pretty()}.
     * <p>
     * The specific configuration may change between releases of this
     * library, so automated processes should not depend on the exact output
     * formatting. In particular, there's currently no promise regarding
     * handling of system data.
     *
     * @return Ion text data equivalent to this value.
     *
     */
    public String toPrettyString();


    /**
     * Returns an Ion text representation of this value, using the settings
     * from the given builder.
     *
     * @param writerBuilder the configuration that will be used for writing
     * data to a string.
     *
     * @return Ion text data equivalent to this value.
     *
     */
    public String toString(IonTextWriterBuilder writerBuilder);


    /**
     * Compares two Ion values for structural equality, which means that they
     * represent the exact same semantics, including annotations, numeric
     * precision, and so on.  This is a "deep" comparison that recursively
     * traverses the hierarchy, and as such it should be considered an
     * expensive operation.
     *
     * @see com.amazon.ion.util.Equivalence
     *
     * @param   other   The value to compare with.
     *
     * @return  A boolean, true if the argument is an {@link IonValue} that
     *   is semantically identical within the Ion data model, including
     *   precision and annotations.
     */
    public boolean equals(Object other);


    /**
     * Returns a hash code consistent with {@link #equals(Object)}.
     * <p>
     * {@inheritDoc}
     */
    public int hashCode();
}<|MERGE_RESOLUTION|>--- conflicted
+++ resolved
@@ -239,22 +239,6 @@
 
 
     /**
-<<<<<<< HEAD
-     * Gets the symbol ID of the field name attached to this value.
-     *
-     * @return the symbol ID of the field name, if this is part of an
-     * {@link IonStruct}. If this is not a field, or if the symbol ID cannot be
-     * determined, this method returns a value <em>less than one</em>.
-     *
-     * @deprecated  Use {@link #getFieldNameSymbol()} instead.
-     */
-    @Deprecated
-    public int getFieldId();
-
-
-    /**
-=======
->>>>>>> 60f88ba8
      * Gets the container of this value,
      * or <code>null</code> if this is not part of one.
      */
