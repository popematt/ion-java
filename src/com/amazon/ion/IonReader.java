/*
 * Copyright 2008-2016 Amazon.com, Inc. or its affiliates. All Rights Reserved.
 *
 * Licensed under the Apache License, Version 2.0 (the "License").
 * You may not use this file except in compliance with the License.
 * A copy of the License is located at:
 *
 *     http://aws.amazon.com/apache2.0/
 *
 * or in the "license" file accompanying this file. This file is distributed on an "AS IS" BASIS,
 * WITHOUT WARRANTIES OR CONDITIONS OF ANY KIND, either express or implied. See the License for the specific
 * language governing permissions and limitations under the License.
 */

package com.amazon.ion;

import com.amazon.ion.facet.Faceted;
import java.io.Closeable;
import java.io.IOException;
import java.math.BigDecimal;
import java.math.BigInteger;
import java.util.Date;
import java.util.Iterator;

/* One design goal is for the readers and writers to be independent of an
 * IonSystem or ValueFactory and thus independent of particular implementations
 * of the DOM.
 *
 * The issue is that one needs a ValueFactory in order to construct the tree.
 * So one either needs to pass a ValueFactory / IonSystem to the reader, or
 * pass the reader to the system.  I decided that the dependencies were better
 * the latter way.  So we have IonSystem.newValue(IonReader) instead of
 * IonReader.nextValue(IonSystem).
 */

/**
 * Provides stream-based access to Ion data independent of its underlying
 * representation (text, binary, or {@link IonValue} tree).
 * <p>
 * <b>WARNING:</b> This interface should not be implemented or extended by
 * code outside of this library.
 * We still have some work to do before this interface is stable.
<<<<<<< HEAD
 * <!-- TODO ION-183 -->
=======
 * See <a href="https://github.com/amznlabs/ion-java/issues/11">issue amznlabs/ion-java#11</a>
>>>>>>> 60f88ba8
 * <p>
 * An {@code IonReader} has a "cursor" tracking the <em>current value</em> on
 * which the reader is positioned. Generally, newly created readers are not
 * positioned on any value. To begin traversing the Ion data, one would use
 * {@link #next()} to advance the cursor onto the first value (or learn there isn't
 * one). Once positioned, the current value's data can be accessed with the
 * {@code *Value()} methods.
 * <p>
 * When the current value is a container, calling {@link #next()} moves the
 * cursor to the <em>next sibling</em> of the container, at the same depth,
 * skipping over any children the container may have.
 * To read the children, call {@link #stepIn()},
 * then {@link #next()} to position onto the first child value (or learn there
 * isn't one).  Calling {@link #stepOut()} skips over any remaining children
 * and moves the cursor just beyond the container; call {@link #next()} to
 * move the cursor to the following value.
 * <p>
 * In general, method names are intended to parallel similar methods in the
 * {@link IonValue} hierarchy.  For example, to get the text of a symbol one
 * would use {@link #stringValue()}, mirroring {@link IonSymbol#stringValue()}.
 *
 * <h2>Exception Handling</h2>
 * {@code IonReader} is a generic interface for traversing Ion data, and it's
 * not possible to fully specify the set of exceptions that could be thrown
 * from the underlying data source.  Thus all failures are thrown as instances
 * of {@link IonException}, wrapping the original cause.  If an application
 * wants to handle (say) {@link IOException}s specially, then it needs to
 * extract that from the wrappers; the documentation of {@link IonException}
 * explains how to do that.
 *
 * <h2>Reader Facets</h2>
 * Readers are {@link Faceted} and implementations may provide additional
 * functionality accessible via the {@link #asFacet(Class)} method.
 *
 * <h3>The {@link SpanProvider} Facet</h3>
 * This facet is available on all readers that directly consume an Ion source.
 * It provides access to the "{@linkplain SpanProvider#currentSpan() current
 * span}" covering the reader's current value.
 * There is <em>not</em> a current span at the start of the source, immediately
 * after a call to {@link #stepIn()} or {@link #stepOut()}, or when the prior
 * call to {@link #next()} returned null (meaning: end of container or end of
 * stream). In such states, {@link SpanProvider#currentSpan()} will fail.
 *
 * <h3>The {@link SeekableReader} Facet</h3>
 * This facet is available on all readers <em>except</em> those created from
 * an {@link java.io.InputStream InputStream}.
<<<<<<< HEAD
 * <!-- TODO ION-243 -->
=======
 * (See <a href="https://github.com/amznlabs/ion-java/issues/17">issue amznlabs/ion-java#17</a>.)
>>>>>>> 60f88ba8
 * It allows the user to reposition the reader to a {@link Span} over the
 * same reader instance or another reader with the same source.
 *
 * <h2>Span Facets</h2>
 * Readers that support the {@link SpanProvider} facet vend {@link Span}s that
 * are also faceted.
 *
 * <h3>The {@link OffsetSpan} Facet</h3>
 * This facet is support by all readers of Ion binary and text data.
 *
 * <h3>The {@link TextSpan} Facet</h3>
 * This facet is supported by all readers of Ion text data.
 */
public interface IonReader
    extends Closeable, Faceted
{
<<<<<<< HEAD

    /**
     * Determines whether there is another value at the current depth;
     * in other words whether there is a sibling value that may be reached
     * using {@link #next()}.
     * This method may be
     * called multiple times, which does not move the current position.
     * <p>
     * <b>WARNING:</b> this method alters the internal state of the reader such
     * that you cannot reliably get values from the "current" element. The only
     * thing you should call after {@code hasNext()} is {@link #next()}!
     *
     * @deprecated with no direct replacement. Applications
     * should detect the end of the current level by checking for a {@code null}
     * response from {@link #next()}.
     */
    @Deprecated
    public boolean hasNext();

=======
>>>>>>> 60f88ba8
    /**
     * Positions this reader on the next sibling after the current value,
     * returning the type of that value.  Once so positioned the contents of
     * this value can be accessed with the {@code *Value()} methods.
     * <p>
     * A sequence of {@code next()} calls traverses the data at a constant
     * depth, within the same container.
     * Use {@link #stepIn()} to traverse down into any containers, and
     * {@link #stepOut()} to traverse up to the parent container.
     *
     * @return the type of the next Ion value (never {@link IonType#DATAGRAM}),
     * or {@code null} when there are no more elements at the current depth in
     * the same container.
     */
    public IonType next();


    /**
     * Positions the reader just before the contents of the current value,
     * which must be a container (list, sexp, or struct).
     * There's no current value immediately after stepping in, so the next
     * thing you'll want to do is call {@link #next()} to move onto the first
     * child value (or learn that there's not one).
     * <p>
     * Stepping into a null container ({@code null.list}, {@code null.sexp},
     * or {@code null.struct}) behaves as if the container were empty
     * ({@code []}, {@code ()}, or <code>{}</code>).
     * <p>
     * At any time {@link #stepOut()} may be called to move the cursor back to
     * (just after) the parent value, even if there's more children remaining.
     *
     * @throws IllegalStateException if the current value isn't an Ion container.
     */
    public void stepIn();

    /**
     * Positions the iterator after the current parent's value, moving up one
     * level in the data hierarchy.
     * There's no current value immediately after stepping out, so the next
     * thing you'll want to do is call {@link #next()} to move onto the
     * following value.
     *
     * @throws IllegalStateException if the current value wasn't stepped into.
     */
    public void stepOut();

    /**
     * Returns the depth into the Ion value that this reader has traversed.
     * At top level the depth is 0, and it increases by one on each call to
     * {@link #stepIn()}.
     */
    public int getDepth();


    /**
     * Returns the symbol table that is applicable to the current value.
     * This may be either a system or local symbol table.
     */
    public SymbolTable getSymbolTable();


    /**
     * Returns the type of the current value, or null if there is no
     * current value.
     */
    public IonType getType();

    /**
     * Return the annotations of the current value as an array of strings.
     *
     * @return the (ordered) annotations on the current value, or an empty
     * array (not {@code null}) if there are none.
     *
     * @throws UnknownSymbolException if any annotation has unknown text.
     */
    public String[] getTypeAnnotations();

    /**
     * Gets the current value's annotations as symbol tokens (text + ID).
     *
     * @return the (ordered) annotations on the current value, or an empty
     * array (not {@code null}) if there are none.
     *
     */
    public SymbolToken[] getTypeAnnotationSymbols();

    /**
     * Return the annotations on the curent value as an iterator.  The
     * iterator is empty (hasNext() returns false on the first call) if
     * there are no annotations on the current value.
     *
     * @throws UnknownSymbolException if any annotation has unknown text.
     *
     * @return not null.
     */
    public Iterator<String> iterateTypeAnnotations();

    /**
<<<<<<< HEAD

    /**
     * Gets the symbol ID of the field name attached to the current value.
     * <p>
     * <b>This is an "expert method": correct use requires deep understanding
     * of the Ion binary format. You almost certainly don't want to use it.</b>
     *
     * @return the symbol ID of the field name, if the current value is a
     * field within a struct.
     * If the current value is not a field, or if the symbol ID cannot be
     * determined, this method returns a value <em>less than one</em>.
     *
     * @deprecated Use {@link #getFieldNameSymbol()} instead.
     */
    @Deprecated
    public int getFieldId();

    /**
=======
>>>>>>> 60f88ba8
     * Return the field name of the current value. Or null if there is no valid
     * current value or if the current value is not a field of a struct.
     *
     * @throws UnknownSymbolException if the field name has unknown text.
     */
    public String getFieldName();

    /**
     * Gets the current value's field name as a symbol token (text + ID).
     * If the text of the token isn't known, the result's
     * {@link SymbolToken#getText()} will be null.
     * If the symbol ID of the token isn't known, the result's
     * {@link SymbolToken#getSid()} will be
     * {@link SymbolTable#UNKNOWN_SYMBOL_ID}.
     * At least one of the two fields will be defined.
     *
     * @return null if there is no current value or if the current value is
     *  not a field of a struct.
     *
     */
    public SymbolToken getFieldNameSymbol();


    /**
     * Determines whether the current value is a null Ion value of any type
     * (for example, <code>null</code> or <code>null.int</code>).
     * It should be called before
     * calling getters that return value types (int, long, boolean,
     * double).
     */
    public boolean isNullValue();

    /**
     * Determines whether this reader is currently traversing the fields of an
     * Ion struct. It returns false if the iteration
     * is in a list, a sexp, or a datagram.
     */
    public boolean isInStruct();


    //=========================================================================
    // Value reading

    /**
     * Returns the current value as an boolean.
     * This is only valid when {@link #getType()} returns {@link IonType#BOOL}.
     */
    public boolean booleanValue();

    /**
     * Returns the current value as an int.  This is only valid if there is
     * an underlying value and the value is of a numeric type (int, float, or
     * decimal).
     */
    public int intValue();

    /**
     * Returns the current value as a long.  This is only valid if there is
     * an underlying value and the value is of a numeric type (int, float, or
     * decimal).
     */
    public long longValue();

    /**
     * Returns the current value as a {@link BigInteger}.  This is only valid if there
     * is an underlying value and the value is of a numeric type (int, float, or
     * decimal).
     */
    public BigInteger bigIntegerValue();

    /**
     * Returns the current value as a double.  This is only valid if there is
     * an underlying value and the value is either float, or decimal.
     */
    public double doubleValue();

    /**
     * Returns the current value as a {@link BigDecimal}.
     * This method should not return a {@link Decimal}, so it lacks support for
     * negative zeros.
     * <p>
     * This method is only valid when {@link #getType()} returns
     * {@link IonType#DECIMAL}.
     *
     * @return the current value as a {@link BigDecimal},
     * or {@code null} if the current value is {@code null.decimal}.
     */
    public BigDecimal bigDecimalValue();

    /**
     * Returns the current value as a {@link Decimal}, which extends
     * {@link BigDecimal} with support for negative zeros.
     * This is only valid when {@link #getType()} returns
     * {@link IonType#DECIMAL}.
     *
     * @return the current value as a {@link Decimal},
     * or {@code null} if the current value is {@code null.decimal}.
     */
    public Decimal decimalValue();


    /**
     * Returns the current value as a {@link java.util.Date}.
     * This is only valid when {@link #getType()} returns
     * {@link IonType#TIMESTAMP}.
     *
     * @return the current value as a {@link Date},
     * or {@code null} if the current value is {@code null.timestamp}.
     */
    public Date dateValue();

    /**
     * Returns the current value as a {@link Timestamp}.
     * This is only valid when {@link #getType()} returns
     * {@link IonType#TIMESTAMP}.
     *
     * @return the current value as a {@link Timestamp},
     * or {@code null} if the current value is {@code null.timestamp}.
     */
    public Timestamp timestampValue();

    /**
     * Returns the current value as a Java String.
     * This is only valid when {@link #getType()} returns
     * {@link IonType#STRING} or {@link IonType#SYMBOL}.
     *
     * @throws UnknownSymbolException if the current value is a symbol
     * with unknown text.
     *
     * @see #symbolValue()
     */
    public String stringValue();


    /**
     * Returns the current value as a symbol token (text + ID).
     * This is only valid when {@link #getType()} returns
     * {@link IonType#SYMBOL}.
     *
     * @return null if {@link #isNullValue()}
     *
     */
    public SymbolToken symbolValue();


    /**
     * Gets the size in bytes of the current lob value.
     * This is only valid when {@link #getType()} returns {@link IonType#BLOB}
     * or {@link IonType#CLOB}.
     *
     * @return the lob's size in bytes.
     */
    public int byteSize();

    /**
     * Returns the current value as a newly-allocated byte array.
     * This is only valid when {@link #getType()} returns {@link IonType#BLOB}
     * or {@link IonType#CLOB}.
     */
    public byte[] newBytes();

    /**
     * Copies the current value into the passed in a byte array.
     * This is only valid when {@link #getType()} returns {@link IonType#BLOB}
     * or {@link IonType#CLOB}.
     *
     * @param buffer destination to copy the value into, this must not be null.
     * @param offset the first position to copy into, this must be non null and
     *  less than the length of buffer.
     * @param len the number of bytes available in the buffer to copy into,
     *  this must be long enough to hold the whole value and not extend outside
     *  of buffer.
     */
    public int getBytes(byte[] buffer, int offset, int len);

    /**
     * Returns the current value as a String using the Ion toString() serialization
     * format.  This is only valid if there is an underlying value.  This is
     * logically equivalent to getIonValue().toString() but may be more efficient
     * and does not require an IonSystem context to operate.
     */
    // 2008-10-30 Disabled this because semantics are cloudy.
    // In particular, does this move the cursor beyond the current value?
    // Also, this could be problematic to use since other value-extraction
    // methods are read-once, so one can't look at the value before calling this.
//    public String valueToString();

}<|MERGE_RESOLUTION|>--- conflicted
+++ resolved
@@ -40,11 +40,7 @@
  * <b>WARNING:</b> This interface should not be implemented or extended by
  * code outside of this library.
  * We still have some work to do before this interface is stable.
-<<<<<<< HEAD
- * <!-- TODO ION-183 -->
-=======
  * See <a href="https://github.com/amznlabs/ion-java/issues/11">issue amznlabs/ion-java#11</a>
->>>>>>> 60f88ba8
  * <p>
  * An {@code IonReader} has a "cursor" tracking the <em>current value</em> on
  * which the reader is positioned. Generally, newly created readers are not
@@ -91,11 +87,7 @@
  * <h3>The {@link SeekableReader} Facet</h3>
  * This facet is available on all readers <em>except</em> those created from
  * an {@link java.io.InputStream InputStream}.
-<<<<<<< HEAD
- * <!-- TODO ION-243 -->
-=======
  * (See <a href="https://github.com/amznlabs/ion-java/issues/17">issue amznlabs/ion-java#17</a>.)
->>>>>>> 60f88ba8
  * It allows the user to reposition the reader to a {@link Span} over the
  * same reader instance or another reader with the same source.
  *
@@ -112,28 +104,6 @@
 public interface IonReader
     extends Closeable, Faceted
 {
-<<<<<<< HEAD
-
-    /**
-     * Determines whether there is another value at the current depth;
-     * in other words whether there is a sibling value that may be reached
-     * using {@link #next()}.
-     * This method may be
-     * called multiple times, which does not move the current position.
-     * <p>
-     * <b>WARNING:</b> this method alters the internal state of the reader such
-     * that you cannot reliably get values from the "current" element. The only
-     * thing you should call after {@code hasNext()} is {@link #next()}!
-     *
-     * @deprecated with no direct replacement. Applications
-     * should detect the end of the current level by checking for a {@code null}
-     * response from {@link #next()}.
-     */
-    @Deprecated
-    public boolean hasNext();
-
-=======
->>>>>>> 60f88ba8
     /**
      * Positions this reader on the next sibling after the current value,
      * returning the type of that value.  Once so positioned the contents of
@@ -232,27 +202,6 @@
     public Iterator<String> iterateTypeAnnotations();
 
     /**
-<<<<<<< HEAD
-
-    /**
-     * Gets the symbol ID of the field name attached to the current value.
-     * <p>
-     * <b>This is an "expert method": correct use requires deep understanding
-     * of the Ion binary format. You almost certainly don't want to use it.</b>
-     *
-     * @return the symbol ID of the field name, if the current value is a
-     * field within a struct.
-     * If the current value is not a field, or if the symbol ID cannot be
-     * determined, this method returns a value <em>less than one</em>.
-     *
-     * @deprecated Use {@link #getFieldNameSymbol()} instead.
-     */
-    @Deprecated
-    public int getFieldId();
-
-    /**
-=======
->>>>>>> 60f88ba8
      * Return the field name of the current value. Or null if there is no valid
      * current value or if the current value is not a field of a struct.
      *
