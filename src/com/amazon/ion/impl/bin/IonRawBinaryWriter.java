/*
 * Copyright 2007-2019 Amazon.com, Inc. or its affiliates. All Rights Reserved.
 *
 * Licensed under the Apache License, Version 2.0 (the "License").
 * You may not use this file except in compliance with the License.
 * A copy of the License is located at
 *
 *     http://www.apache.org/licenses/LICENSE-2.0
 *
 * or in the "license" file accompanying this file. This file is distributed
 * on an "AS IS" BASIS, WITHOUT WARRANTIES OR CONDITIONS OF ANY KIND, either
 * express or implied. See the License for the specific language governing
 * permissions and limitations under the License.
 */

package com.amazon.ion.impl.bin;

import static com.amazon.ion.Decimal.isNegativeZero;
import static com.amazon.ion.IonType.BLOB;
import static com.amazon.ion.IonType.BOOL;
import static com.amazon.ion.IonType.CLOB;
import static com.amazon.ion.IonType.DECIMAL;
import static com.amazon.ion.IonType.FLOAT;
import static com.amazon.ion.IonType.INT;
import static com.amazon.ion.IonType.LIST;
import static com.amazon.ion.IonType.NULL;
import static com.amazon.ion.IonType.SEXP;
import static com.amazon.ion.IonType.STRING;
import static com.amazon.ion.IonType.STRUCT;
import static com.amazon.ion.IonType.SYMBOL;
import static com.amazon.ion.IonType.TIMESTAMP;
import static com.amazon.ion.IonType.isContainer;
import static com.amazon.ion.SystemSymbols.ION_1_0_SID;
import static com.amazon.ion.SystemSymbols.ION_SYMBOL_TABLE_SID;
import static com.amazon.ion.Timestamp.Precision.DAY;
import static com.amazon.ion.Timestamp.Precision.MINUTE;
import static com.amazon.ion.Timestamp.Precision.MONTH;
import static com.amazon.ion.Timestamp.Precision.SECOND;
import static java.lang.Double.doubleToRawLongBits;
import static java.lang.Float.floatToRawIntBits;

import com.amazon.ion.IonCatalog;
import com.amazon.ion.IonException;
import com.amazon.ion.IonType;
import com.amazon.ion.IonWriter;
import com.amazon.ion.SymbolTable;
import com.amazon.ion.SymbolToken;
import com.amazon.ion.Timestamp;
import com.amazon.ion.impl._Private_RecyclingQueue;
import com.amazon.ion.impl._Private_RecyclingStack;
import com.amazon.ion.impl.bin.utf8.Utf8StringEncoder;
import com.amazon.ion.impl.bin.utf8.Utf8StringEncoderPool;

import java.io.IOException;
import java.io.OutputStream;
import java.math.BigDecimal;
import java.math.BigInteger;
import java.util.Iterator;
<<<<<<< HEAD
import java.util.NoSuchElementException;
=======
import java.util.ListIterator;
>>>>>>> 0d0258cc

/**
 * Low-level binary {@link IonWriter} that understands encoding concerns but doesn't operate with any sense of symbol table management.
 */
@SuppressWarnings("deprecation")
/*package*/ final class IonRawBinaryWriter extends AbstractIonWriter implements _Private_IonRawWriter
{
    /** short-hand for array of bytes--useful for static definitions. */
    private static byte[] bytes(int... vals) {
        final byte[] octets = new byte[vals.length];

        for (int i = 0; i < vals.length; i++) {
            octets[i] = (byte) vals[i];
        }

        return octets;
    }

    private static final byte[] IVM = bytes(0xE0, 0x01, 0x00, 0xEA);

    private static final byte[] NULLS;
    static {
        final IonType[] types = IonType.values();
        NULLS = new byte[types.length];

        NULLS[NULL.ordinal()]           = (byte) 0x0F;
        NULLS[BOOL.ordinal()]           = (byte) 0x1F;
        NULLS[INT.ordinal()]            = (byte) 0x2F;
        NULLS[FLOAT.ordinal()]          = (byte) 0x4F;
        NULLS[DECIMAL.ordinal()]        = (byte) 0x5F;
        NULLS[TIMESTAMP.ordinal()]      = (byte) 0x6F;
        NULLS[SYMBOL.ordinal()]         = (byte) 0x7F;
        NULLS[STRING.ordinal()]         = (byte) 0x8F;
        NULLS[CLOB.ordinal()]           = (byte) 0x9F;
        NULLS[BLOB.ordinal()]           = (byte) 0xAF;
        NULLS[LIST.ordinal()]           = (byte) 0xBF;
        NULLS[SEXP.ordinal()]           = (byte) 0xCF;
        NULLS[STRUCT.ordinal()]         = (byte) 0xDF;
    }
    private static final byte NULL_NULL = NULLS[NULL.ordinal()];

    private static final byte BOOL_FALSE        = (byte) 0x10;
    private static final byte BOOL_TRUE         = (byte) 0x11;

    private static final byte INT_ZERO          = (byte) 0x20;

    private static final byte POS_INT_TYPE      = (byte) 0x20;
    private static final byte NEG_INT_TYPE      = (byte) 0x30;
    private static final byte FLOAT_TYPE        = (byte) 0x40;

    private static final byte DECIMAL_TYPE      = (byte) 0x50;
    private static final byte TIMESTAMP_TYPE    = (byte) 0x60;
    private static final byte SYMBOL_TYPE       = (byte) 0x70;
    private static final byte STRING_TYPE       = (byte) 0x80;

    private static final byte CLOB_TYPE         = (byte) 0x90;
    private static final byte BLOB_TYPE         = (byte) 0xA0;

    private static final byte DECIMAL_POS_ZERO               = (byte) 0x50;
    private static final byte DECIMAL_NEGATIVE_ZERO_MANTISSA = (byte) 0x80;

    private static final BigInteger BIG_INT_LONG_MAX_VALUE = BigInteger.valueOf(Long.MAX_VALUE);
    private static final BigInteger BIG_INT_LONG_MIN_VALUE = BigInteger.valueOf(Long.MIN_VALUE);

    private static final byte VARINT_NEG_ZERO   = (byte) 0xC0;

    final Utf8StringEncoder utf8StringEncoder = Utf8StringEncoderPool
            .getInstance()
            .getOrCreate();

    private static final byte[] makeTypedPreallocatedBytes(final int typeDesc, final int length)
    {
        final byte[] bytes = new byte[length];
        bytes[0]          = (byte) typeDesc;
        if (length > 1)
        {
            bytes[length - 1] = (byte) 0x80;
        }
        return bytes;
    }

    private static byte[][] makeContainerTypedPreallocatedTable(final int length) {
        final IonType[] types = IonType.values();
        byte[][] extendedSizes = new byte[types.length][];


        extendedSizes[LIST.ordinal()]   = makeTypedPreallocatedBytes(0xBE, length);
        extendedSizes[SEXP.ordinal()]   = makeTypedPreallocatedBytes(0xCE, length);
        extendedSizes[STRUCT.ordinal()] = makeTypedPreallocatedBytes(0xDE, length);

        return extendedSizes;
    }

    /**
     * Determines how container/container-like values should be padded
     */
    /*package*/ enum PreallocationMode
    {
        /** Allocate no length.  (forces side patching) */
        PREALLOCATE_0(0x0000,   1)
        {
            @Override
            /*package*/ void patchLength(final WriteBuffer buffer, final long position, final long lengthValue)
            {
                throw new IllegalStateException("Cannot patch in PREALLOCATE 0 mode");
            }
        },

        /** Preallocate 1 byte of length. */
        PREALLOCATE_1(0x007F,   2)
        {
            @Override
            /*package*/ void patchLength(final WriteBuffer buffer, long position, long lengthValue)
            {
                buffer.writeVarUIntDirect1At(position, lengthValue);
            }
        },

        /** Preallocate 2 bytes of length. */
        PREALLOCATE_2(0x3FFF,   3)
        {
            @Override
            /*package*/ void patchLength(final WriteBuffer buffer, long position, long lengthValue)
            {
                buffer.writeVarUIntDirect2At(position, lengthValue);
            }
        }
        ;

        private final int       contentMaxLength;
        private final int       typedLength;
        private final byte[][]  containerTypedPreallocatedBytes;
        private final byte[]    annotationsTypedPreallocatedBytes;

        private PreallocationMode(final int contentMaxLength, final int typedLength)
        {
            this.contentMaxLength = contentMaxLength;
            this.typedLength = typedLength;
            this.containerTypedPreallocatedBytes   = makeContainerTypedPreallocatedTable(typedLength);
            this.annotationsTypedPreallocatedBytes = makeTypedPreallocatedBytes(0xEE, typedLength);
        }

        /*package*/ abstract void patchLength(final WriteBuffer buffer, final long position, final long length);

        /**
         * Returns the number of header bytes that this mode would preallocate to hold the VarUInt-encoded length of
         * the current value. This number is equal to the total header length (i.e. `typedLength`) minus one, as it does
         * not include the type descriptor byte. (Examples: PREALLOCATE_0 returns `0`, PREALLOCATE_1 returns `1`, etc.)
         */
        int numberOfLengthBytes() {
            return typedLength - 1;
        }

        /*package*/ static PreallocationMode withPadSize(final int pad)
        {
            switch (pad)
            {
                case 0:
                    return PreallocationMode.PREALLOCATE_0;
                case 1:
                    return PreallocationMode.PREALLOCATE_1;
                case 2:
                    return PreallocationMode.PREALLOCATE_2;
            }
            throw new IllegalArgumentException("No such preallocation mode for: " + pad);
        }
    }

    private static final byte STRING_TYPE_EXTENDED_LENGTH       = (byte) 0x8E;
    private static final byte[] STRING_TYPED_PREALLOCATED_2     = makeTypedPreallocatedBytes(0x8E, 2);
    private static final byte[] STRING_TYPED_PREALLOCATED_3     = makeTypedPreallocatedBytes(0x8E, 3);

    /** Max supported annotation length specifier size supported. */
    private static final int MAX_ANNOTATION_LENGTH = 0x7F;

    private enum ContainerType
    {
        SEQUENCE(true),
        STRUCT(true),
        VALUE(false),
        ANNOTATION(false);

        public final boolean allowedInStepOut;

        private ContainerType(final boolean allowedInStepOut)
        {
            this.allowedInStepOut = allowedInStepOut;
        }
    }

    private class ContainerInfo
    {
        /** Whether the container is a struct */
        public ContainerType type;
        /** The location of the pre-allocated size descriptor in the buffer. */
        public long position;
        /** The size of the current value. */
        public long length;
        /**
         * The index of the patch point if present, <tt>-1</tt> otherwise.
         */
        public int patchIndex;

        public ContainerInfo()
        {
            type = null;
            position = -1;
            length = -1;
            patchIndex = -1;
        }

        public void appendPatch(final long oldPosition, final int oldLength, final long length)
        {
            if (patchIndex == -1) {
                // We have no assigned patch point, we need to make our own
                patchIndex = patchPoints.push(p -> p.initialize(oldPosition, oldLength, length));
            } else {
                // We have an assigned patch point already, but we need to overwrite it with the correct data
                patchPoints.get(patchIndex).initialize(oldPosition, oldLength, length);
            }
        }

        public ContainerInfo initialize(final ContainerType type, final long offset) {
            this.type = type;
            this.position = offset;
            this.length = 0;
            this.patchIndex = -1;

            return this;
        }

        @Override
        public String toString()
        {
            return "(CI " + type + " pos:" + position + " len:" + length + " patch:"+patchIndex+")";
        }
    }

    private static class PatchPoint
    {
        /** position of the data being patched out. */
        public long oldPosition;
        /** length of the data being patched out.*/
        public int oldLength;
        /** size of the container data or annotations.*/
        public long length;
        public PatchPoint()
        {
            oldPosition = -1;
            oldLength = -1;
            length = -1;
        }

        @Override
        public String toString()
        {
            return "(PP old::(" + oldPosition + " " + oldLength + ") patch::(" + length + ")";
        }

        public PatchPoint initialize(final long oldPosition, final int oldLength, final long length) {
            this.oldPosition = oldPosition;
            this.oldLength = oldLength;
            this.length = length;
            return this;
        }

        public PatchPoint clear() {
            return initialize(-1, -1, -1);
        }
    }

    /*package*/ enum StreamCloseMode
    {
        NO_CLOSE,
        CLOSE
    }

    /*package*/ enum StreamFlushMode
    {
        NO_FLUSH,
        FLUSH
    }

    private static final int SID_UNASSIGNED = -1;

    private final BlockAllocator                allocator;
    private final OutputStream                  out;
    private final StreamCloseMode               streamCloseMode;
    private final StreamFlushMode               streamFlushMode;
    private final PreallocationMode             preallocationMode;
    private final boolean                       isFloatBinary32Enabled;
    private final WriteBuffer                   buffer;
    private final _Private_RecyclingQueue<PatchPoint> patchPoints;
    private final _Private_RecyclingStack<ContainerInfo> containers;
    private int                                 depth;
    private boolean                             hasWrittenValuesSinceFinished;
    private boolean                             hasWrittenValuesSinceConstructed;

    private int                     currentFieldSid;
    private final IntList     currentAnnotationSids;
    // XXX this is for managed detection of TLV that is a LST--this is easier to track here than at the managed level
    private boolean                     hasTopLevelSymbolTableAnnotation;

    private boolean                     closed;

    /*package*/ IonRawBinaryWriter(final BlockAllocatorProvider provider,
                                   final int blockSize,
                                   final OutputStream out,
                                   final WriteValueOptimization optimization,
                                   final StreamCloseMode streamCloseMode,
                                   final StreamFlushMode streamFlushMode,
                                   final PreallocationMode preallocationMode,
                                   final boolean isFloatBinary32Enabled)
                                   throws IOException
    {
        super(optimization);

        if (out == null) { throw new NullPointerException(); }

        this.allocator         = provider.vendAllocator(blockSize);
        this.out               = out;
        this.streamCloseMode   = streamCloseMode;
        this.streamFlushMode   = streamFlushMode;
        this.preallocationMode = preallocationMode;
        this.isFloatBinary32Enabled = isFloatBinary32Enabled;
        this.buffer            = new WriteBuffer(allocator);
        this.patchPoints       = new _Private_RecyclingQueue<>(512, PatchPoint::new);
        this.containers        = new _Private_RecyclingStack<ContainerInfo>(
            10,
            new _Private_RecyclingStack.ElementFactory<ContainerInfo>() {
                public ContainerInfo newElement() {
                    return new ContainerInfo();
                }
            }
        );
        this.depth                            = 0;
        this.hasWrittenValuesSinceFinished    = false;
        this.hasWrittenValuesSinceConstructed = false;

        this.currentFieldSid                  = SID_UNASSIGNED;
        this.currentAnnotationSids            = new IntList();
        this.hasTopLevelSymbolTableAnnotation = false;
        this.closed = false;
    }

    /** Always returns {@link Symbols#systemSymbolTable()}. */
    public SymbolTable getSymbolTable()
    {
        return Symbols.systemSymbolTable();
    }

    // Current Value Meta

    public void setFieldName(final String name)
    {
        throw new UnsupportedOperationException("Cannot set field name on a low-level binary writer via string");
    }

    public void setFieldNameSymbol(final SymbolToken name)
    {
        setFieldNameSymbol(name.getSid());
    }

    public void setFieldNameSymbol(int sid)
    {
        if (!isInStruct())
        {
            throw new IonException("Cannot set field name outside of struct context");
        }
        currentFieldSid = sid;
    }

    public void setTypeAnnotations(final String... annotations)
    {
        throw new UnsupportedOperationException("Cannot set annotations on a low-level binary writer via string");
    }

    private void clearAnnotations()
    {
        currentAnnotationSids.clear();
        hasTopLevelSymbolTableAnnotation = false;
    }

    public void setTypeAnnotationSymbols(final SymbolToken... annotations)
    {
        clearAnnotations();
        if (annotations != null)
        {
            for (final SymbolToken annotation : annotations)
            {
                if (annotation == null) break;
                addTypeAnnotationSymbol(annotation.getSid());
            }
        }
    }

    public void setTypeAnnotationSymbols(int... sids)
    {
        clearAnnotations();
        if (sids != null)
        {
            for (final int sid : sids)
            {
                addTypeAnnotationSymbol(sid);
            }
        }
    }

    public void addTypeAnnotation(final String annotation)
    {
        throw new UnsupportedOperationException("Cannot add annotations on a low-level binary writer via string");
    }

    // Additional Current State Meta

    /*package*/ void addTypeAnnotationSymbol(final SymbolToken annotation)
    {
        addTypeAnnotationSymbol(annotation.getSid());

    }

    public void addTypeAnnotationSymbol(int sid)
    {
        if (depth == 0 && sid == ION_SYMBOL_TABLE_SID)
        {
            hasTopLevelSymbolTableAnnotation = true;
        }
        currentAnnotationSids.add(sid);
    }

    /*package*/ boolean hasAnnotations()
    {
        return !currentAnnotationSids.isEmpty();
    }

    /** Returns true if a value has been written since construction or {@link #finish()}. */
    /*package*/ boolean hasWrittenValuesSinceFinished()
    {
        return hasWrittenValuesSinceFinished;
    }

    /** Returns true if a value has been written since the writer was constructed. */
    /*package*/ boolean hasWrittenValuesSinceConstructed()
    {
        return hasWrittenValuesSinceConstructed;
    }

    /*package*/ boolean hasTopLevelSymbolTableAnnotation()
    {
        return hasTopLevelSymbolTableAnnotation;
    }

    /*package*/ int getFieldId()
    {
        return currentFieldSid;
    }

    // Compatibility with Implementation Writer Interface

    public IonCatalog getCatalog()
    {
        throw new UnsupportedOperationException();
    }

    public boolean isFieldNameSet()
    {
        return currentFieldSid > SID_UNASSIGNED;
    }

    public void writeIonVersionMarker() throws IOException
    {
        buffer.writeBytes(IVM);
    }

    public int getDepth()
    {
        return depth;
    }

    // Low-Level Writing

    private void updateLength(long length)
    {
        if (containers.isEmpty())
        {
            return;
        }

        containers.peek().length += length;
    }

    private void pushContainer(final ContainerType type)
    {
        // XXX we push before writing the type of container
        containers.push(c -> c.initialize(type, buffer.position() + 1));
    }

    private void addPatchPoint(final ContainerInfo container, final long position, final int oldLength, final long value)
    {
        // If we're adding a patch point we first need to ensure that all of our ancestors (containing values) already
        // have a patch point. No container can be smaller than the contents, so all outer layers also require patches.
        // Instead of allocating iterator, we share one iterator instance within the scope of the container stack and reset the cursor every time we track back to the ancestors.
        ListIterator<ContainerInfo> stackIterator = containers.iterator();
        // Walk down the stack until we find an ancestor which already has a patch point
        while (stackIterator.hasNext() && stackIterator.next().patchIndex == -1);

        // The iterator cursor is now positioned on an ancestor container that has a patch point
        // Ascend back up the stack, fixing the ancestors which need a patch point assigned before us
        while (stackIterator.hasPrevious()) {
            ContainerInfo ancestor = stackIterator.previous();
            if (ancestor.patchIndex == -1) {
                ancestor.patchIndex = patchPoints.push(PatchPoint::clear);
            }
        }

        // record the size of the length data.
        final int patchLength = WriteBuffer.varUIntLength(value);
        container.appendPatch(position, oldLength, value);
        updateLength(patchLength - oldLength);
    }

    /**
     * This is used to reclaim the placeholder patch point after scan the current container.
     * @param placeholderPatchIndex represents the index of the placeholder patch point.
     */
    private void reclaimPlaceholderPatchPoint(int placeholderPatchIndex) {
        if (placeholderPatchIndex >= patchPoints.size() - 1) {
            patchPoints.remove();
        }
    }

    private ContainerInfo popContainer()
    {
        final ContainerInfo currentContainer = containers.pop();
        if (currentContainer == null)
        {
            throw new IllegalStateException("Tried to pop container state without said container");
        }

        // only patch for real containers and annotations -- we use VALUE for tracking only
        long length = currentContainer.length;
        if (currentContainer.type != ContainerType.VALUE)
        {
            // patch in the length
            final long positionOfFirstLengthByte = currentContainer.position;
            if (length <= 0xD) {
                // The body of this container/wrapper is small enough that its length can fit in the lower nibble of
                // the type descriptor byte; we don't need the extra length bytes that were preallocated (if any).
                // We'll shift the encoded body of the container/wrapper backwards in the buffer to overwrite them.

                // The number of bytes we need to shift by is determined by the writer's preallocation mode.
                final int numberOfBytesToShiftBy = preallocationMode.numberOfLengthBytes();

                // Shift the container/wrapper body backwards in the buffer. Because this only happens when
                // `lengthOfSliceToShift` is 13 or fewer bytes, this will usually be a very fast memcpy.
                // It's slightly more work if the slice we're shifting happens to straddle two memory blocks
                // inside the buffer.
                // `length` is the encoded length of the container/wrapper we're stepping out of. It does not
                // include any header bytes. In this `if` branch, we've confirmed that `length` is <= 0xD,
                // so this downcast from `long` to `int` is safe.
                buffer.shiftBytesLeft((int)length, numberOfBytesToShiftBy);

                // Overwrite the lower nibble of the original type descriptor byte with the body's encoded length.
                final long typeDescriptorPosition = positionOfFirstLengthByte - 1;
                buffer.writeLowerNibbleAt(typeDescriptorPosition, length);
                // We've reclaimed some number of bytes; adjust the container length as appropriate.
                length -= numberOfBytesToShiftBy;
            }
            else if (currentContainer.length <= preallocationMode.contentMaxLength)
            {
                // The container's encoded body is too long to fit the length in the type descriptor byte, but it will
                // fit in the preallocated length bytes that were added to the buffer when the container was started.
                // Update those bytes with the VarUInt encoding of the length value.
                preallocationMode.patchLength(buffer, positionOfFirstLengthByte, length);
            }
            else
            {
                // The container's encoded body is too long to fit in the length bytes that were preallocated.
                // Write the length in the patch point list, making a note to include the VarUInt encoding of the length
                // at the right point when we go to flush the primary buffer to the output stream.
                addPatchPoint(currentContainer, positionOfFirstLengthByte, preallocationMode.numberOfLengthBytes(), length);
            }
        }

        // make sure to record length upward
        updateLength(length);
        return currentContainer;
    }

    private void writeVarUInt(final long value)
    {
        if (value < 0)
        {
            throw new IonException("Cannot write negative value as unsigned");
        }
        final int len = buffer.writeVarUInt(value);
        updateLength(len);
    }

    private void writeVarInt(final long value)
    {
        final int len = buffer.writeVarInt(value);
        updateLength(len);
    }

    private static void checkSid(int sid)
    {
        if (sid < 0)
        {
            throw new IllegalArgumentException("Invalid symbol with SID: " + sid);
        }
    }

    /** prepare to write values with field name and annotations. */
    private void prepareValue()
    {
        if (isInStruct() && currentFieldSid <= SID_UNASSIGNED)
        {
            throw new IllegalStateException("IonWriter.setFieldName() must be called before writing a value into a struct.");
        }
        if (currentFieldSid > SID_UNASSIGNED)
        {
            checkSid(currentFieldSid);
            writeVarUInt(currentFieldSid);

            // clear out field name
            currentFieldSid = SID_UNASSIGNED;
        }
        if (!currentAnnotationSids.isEmpty())
        {
            // we have to push a container context for annotations
            updateLength(preallocationMode.typedLength);
            pushContainer(ContainerType.ANNOTATION);
            buffer.writeBytes(preallocationMode.annotationsTypedPreallocatedBytes);

            final long annotationsLengthPosition = buffer.position();
            buffer.writeVarUInt(0L);
            int annotationsLength = 0;
            // XXX: This is a very hot path. This code intentionally avoids creating iterators.
            for (int m = 0; m < currentAnnotationSids.size(); m++)
            {
                final int symbol = currentAnnotationSids.get(m);
                checkSid(symbol);
                final int symbolLength = buffer.writeVarUInt(symbol);
                annotationsLength += symbolLength;
            }
            if (annotationsLength > MAX_ANNOTATION_LENGTH)
            {
                // TODO deal with side patching if we want to support > 32 4-byte symbols annotations... seems excessive
                throw new IonException("Annotations too large: " + currentAnnotationSids);
            }

            // update the annotations size
            updateLength(/*length specifier*/ 1 + annotationsLength);
            // patch the annotations length
            buffer.writeVarUIntDirect1At(annotationsLengthPosition, annotationsLength);

            // clear out annotations
            currentAnnotationSids.clear();
            hasTopLevelSymbolTableAnnotation = false;
        }
    }

    /** Closes out annotations. */
    private void finishValue()
    {
        if (!containers.isEmpty() && containers.peek().type == ContainerType.ANNOTATION)
        {
            // close out and patch the length
            popContainer();
        }
        hasWrittenValuesSinceFinished = true;
        hasWrittenValuesSinceConstructed = true;
    }

    // Container Manipulation

    public void stepIn(final IonType containerType) throws IOException
    {
        if (!isContainer(containerType))
        {
            throw new IonException("Cannot step into " + containerType);
        }
        prepareValue();
        updateLength(preallocationMode.typedLength);
        pushContainer(containerType == STRUCT ? ContainerType.STRUCT : ContainerType.SEQUENCE);
        depth++;
        buffer.writeBytes(preallocationMode.containerTypedPreallocatedBytes[containerType.ordinal()]);
    }

    public void stepOut() throws IOException
    {
        if (currentFieldSid > SID_UNASSIGNED)
        {
            throw new IonException("Cannot step out with field name set");
        }
        if (!currentAnnotationSids.isEmpty())
        {
            throw new IonException("Cannot step out with field name set");
        }
        if (containers.isEmpty() || !containers.peek().type.allowedInStepOut)
        {
            throw new IonException("Cannot step out when not in container");
        }
        // close out the container
        popContainer();
        depth--;
        // close out the annotations if any
        finishValue();
    }

    public boolean isInStruct()
    {
        return !containers.isEmpty() && containers.peek().type == ContainerType.STRUCT;
    }

    // Write Value Methods

    public void writeNull() throws IOException
    {
        prepareValue();
        updateLength(1);
        buffer.writeByte(NULL_NULL);
        finishValue();
    }

    public void writeNull(final IonType type) throws IOException
    {
        byte data = NULL_NULL;
        if (type != null)
        {
            data = NULLS[type.ordinal()];
            if (data == 0)
            {
                throw new IllegalArgumentException("Cannot write a null for: " + type);
            }
        }

        prepareValue();
        updateLength(1);
        buffer.writeByte(data);
        finishValue();
    }

    public void writeBool(final boolean value) throws IOException
    {
        prepareValue();
        updateLength(1);
        if (value)
        {
            buffer.writeByte(BOOL_TRUE);
        }
        else
        {
            buffer.writeByte(BOOL_FALSE);
        }
        finishValue();
    }

    /**
     * Writes a type descriptor followed by unsigned integer value.
     * Does not check for sign.
     * Note that this does not do {@link #prepareValue()} or {@link #finishValue()}.
     */
    private void writeTypedUInt(final int type, final long value)
    {
        if (value <= 0xFFL)
        {
            updateLength(2);
            buffer.writeUInt8(type | 0x01);
            buffer.writeUInt8(value);
        }
        else if (value <= 0xFFFFL)
        {
            updateLength(3);
            buffer.writeUInt8(type | 0x02);
            buffer.writeUInt16(value);
        }
        else if (value <= 0xFFFFFFL)
        {
            updateLength(4);
            buffer.writeUInt8(type | 0x03);
            buffer.writeUInt24(value);
        }
        else if (value <= 0xFFFFFFFFL)
        {
            updateLength(5);
            buffer.writeUInt8(type | 0x04);
            buffer.writeUInt32(value);
        }
        else if (value <= 0xFFFFFFFFFFL)
        {
            updateLength(6);
            buffer.writeUInt8(type | 0x05);
            buffer.writeUInt40(value);
        }
        else if (value <= 0xFFFFFFFFFFFFL)
        {
            updateLength(7);
            buffer.writeUInt8(type | 0x06);
            buffer.writeUInt48(value);
        }
        else if (value <= 0xFFFFFFFFFFFFFFL)
        {
            updateLength(8);
            buffer.writeUInt8(type | 0x07);
            buffer.writeUInt56(value);
        }
        else
        {
            updateLength(9);
            buffer.writeUInt8(type | 0x08);
            buffer.writeUInt64(value);
        }
    }

    public void writeInt(long value) throws IOException
    {
        prepareValue();
        if (value == 0)
        {
            updateLength(1);
            buffer.writeByte(INT_ZERO);
        }
        else
        {
            int type = POS_INT_TYPE;
            if (value < 0)
            {
                type = NEG_INT_TYPE;
                if (value == Long.MIN_VALUE)
                {
                    // XXX special case for min_value which will not play nice with signed arithmetic and fit into the positive space
                    // XXX we keep 2's complement of Long.MIN_VALUE because it encodes to unsigned 2 ** 63 (0x8000000000000000L)
                    // XXX WriteBuffer.writeUInt64() never looks at sign
                    updateLength(9);
                    buffer.writeUInt8(NEG_INT_TYPE | 0x8);
                    buffer.writeUInt64(value);
                }
                else
                {
                    // get the magnitude, sign is already encoded
                    value = -value;
                    writeTypedUInt(type, value);
                }
            }
            else
            {
                writeTypedUInt(type, value);
            }
        }
        finishValue();
    }

    /** Write a raw byte array as some type. Note that this does not do {@link #prepareValue()}. */
    private void writeTypedBytes(final int type, final byte[] data, final int offset, final int length)
    {
        int totalLength = 1 + length;
        if (length < 14)
        {
            buffer.writeUInt8(type | length);
        }
        else
        {
            // need to specify length explicitly
            buffer.writeUInt8(type | 0xE);
            final int sizeLength = buffer.writeVarUInt(length);
            totalLength += sizeLength;
        }
        updateLength(totalLength);
        buffer.writeBytes(data, offset, length);
    }

    public void writeInt(BigInteger value) throws IOException
    {
        if (value == null)
        {
            writeNull(IonType.INT);
            return;
        }
        if (value.compareTo(BIG_INT_LONG_MIN_VALUE) >= 0 && value.compareTo(BIG_INT_LONG_MAX_VALUE) <= 0)
        {
            // for the small stuff, just write it as a signed int64
            writeInt(value.longValue());
            return;
        }

        prepareValue();

        int type = POS_INT_TYPE;
        if(value.signum() < 0)
        {
            type = NEG_INT_TYPE;
            value = value.negate();
        }

        // generate big-endian representation of the positive value
        final byte[] magnitude = value.toByteArray();
        writeTypedBytes(type, magnitude, 0, magnitude.length);

        finishValue();
    }

    public void writeFloat(final double value) throws IOException
    {
        prepareValue();

        if (isFloatBinary32Enabled && value == ((double) ((float) value))) {
            updateLength(5);
            buffer.writeUInt8(FLOAT_TYPE | 4);
            buffer.writeUInt32(floatToRawIntBits((float) value));
        } else {
            updateLength(9);
            buffer.writeUInt8(FLOAT_TYPE | 8);
            buffer.writeUInt64(doubleToRawLongBits(value));
        }

        finishValue();
    }

    /** Encodes a decimal, updating the current container length context (which is probably a Decimal/Timestamp). */
    private void writeDecimalValue(final BigDecimal value)
    {
        final boolean isNegZero = isNegativeZero(value);
        final int signum = value.signum();
        final int exponent = -value.scale();

        writeVarInt(exponent);

        final BigInteger mantissaBigInt = value.unscaledValue();
        if (mantissaBigInt.compareTo(BIG_INT_LONG_MIN_VALUE) >= 0 && mantissaBigInt.compareTo(BIG_INT_LONG_MAX_VALUE) <= 0)
        {
            // we can fit into the long space
            final long mantissa = mantissaBigInt.longValue();
            if (signum == 0 && !isNegZero)
            {
                // positive zero does not need to be encoded
            }
            else if (isNegZero)
            {
                // XXX special case for negative zero, we have to encode as a signed zero in the Int format
                updateLength(1);
                buffer.writeByte(DECIMAL_NEGATIVE_ZERO_MANTISSA);
            }
            else if (mantissa == Long.MIN_VALUE)
            {
                // XXX special case for min value -- we need 64-bits to store the magnitude and we need a bit for sign
                updateLength(9);
                buffer.writeUInt8(0x80);
                buffer.writeUInt64(mantissa);
            }
            else if (mantissa >= 0xFFFFFFFFFFFFFF81L && mantissa <= 0x000000000000007FL)
            {
                updateLength(1);
                buffer.writeInt8(mantissa);
            }
            else if (mantissa >= 0xFFFFFFFFFFFF8001L && mantissa <= 0x0000000000007FFFL)
            {
                updateLength(2);
                buffer.writeInt16(mantissa);
            }
            else if (mantissa >= 0xFFFFFFFFFF800001L && mantissa <= 0x00000000007FFFFFL)
            {
                updateLength(3);
                buffer.writeInt24(mantissa);
            }
            else if (mantissa >= 0xFFFFFFFF80000001L && mantissa <= 0x000000007FFFFFFFL)
            {
                updateLength(4);
                buffer.writeInt32(mantissa);
            }
            else if (mantissa >= 0xFFFFFF8000000001L && mantissa <= 0x0000007FFFFFFFFFL)
            {
                updateLength(5);
                buffer.writeInt40(mantissa);
            }
            else if (mantissa >= 0xFFFF800000000001L && mantissa <= 0x00007FFFFFFFFFFFL)
            {
                updateLength(6);
                buffer.writeInt48(mantissa);
            }
            else if (mantissa >= 0xFF80000000000001L && mantissa <= 0x007FFFFFFFFFFFFFL)
            {
                updateLength(7);
                buffer.writeInt56(mantissa);
            }
            else
            {
                // TODO consider being more space efficient for integers that can be written with 6/7 bytes.
                updateLength(8);
                buffer.writeInt64(mantissa);
            }
        }
        else
        {
            final BigInteger magnitude = signum > 0 ? mantissaBigInt : mantissaBigInt.negate();
            final byte[] bits = magnitude.toByteArray();
            if (signum < 0)
            {
                if ((bits[0] & 0x80) == 0)
                {
                    bits[0] |= 0x80;
                }
                else
                {
                    // not enough space in the bits to store the negative sign
                    updateLength(1);
                    buffer.writeUInt8(0x80);
                }
            }
            updateLength(bits.length);
            buffer.writeBytes(bits);
        }
    }

    private void patchSingleByteTypedOptimisticValue(final byte type, final ContainerInfo info)
    {
        if (info.length <= 0xD)
        {
            // we fit -- overwrite the type byte
            buffer.writeUInt8At(info.position - 1, type | info.length);
        }
        else
        {
            // side patch
            buffer.writeUInt8At(info.position - 1, type | 0xE);
            addPatchPoint(info, info.position, 0, info.length);
        }
    }

    public void writeDecimal(final BigDecimal value) throws IOException
    {
        if (value == null)
        {
            writeNull(IonType.DECIMAL);
            return;
        }

        prepareValue();

        if (value.signum() == 0 && value.scale() == 0 && !isNegativeZero(value))
        {
            // 0d0 can be written in one byte
            updateLength(1);
            buffer.writeUInt8(DECIMAL_POS_ZERO);
        }
        else
        {
            // optimistically try to fit decimal length in low nibble (most should)
            updateLength(1);
            pushContainer(ContainerType.VALUE);
            buffer.writeByte(DECIMAL_TYPE);
            writeDecimalValue(value);
            final ContainerInfo info = popContainer();
            patchSingleByteTypedOptimisticValue(DECIMAL_TYPE, info);
        }

        finishValue();
    }

    public void writeTimestamp(final Timestamp value) throws IOException
    {
        if (value == null)
        {
            writeNull(IonType.TIMESTAMP);
            return;
        }
        prepareValue();

        // optimistically try to fit a timestamp length in low nibble (most should)
        updateLength(1);
        pushContainer(ContainerType.VALUE);
        buffer.writeByte(TIMESTAMP_TYPE);

        // OFFSET
        final Integer offset = value.getLocalOffset();
        if (offset == null)
        {
            // special case for unknown -00:00
            updateLength(1);
            buffer.writeByte(VARINT_NEG_ZERO);
        }
        else
        {
            writeVarInt(offset.intValue());
        }

        // YEAR
        final int year = value.getZYear();
        writeVarUInt(year);

        // XXX it is really convenient to rely on the ordinal
        final int precision = value.getPrecision().ordinal();

        if (precision >= MONTH.ordinal())
        {
            final int month = value.getZMonth();
            writeVarUInt(month);
        }
        if (precision >= DAY.ordinal())
        {
            final int day = value.getZDay();
            writeVarUInt(day);
        }
        if (precision >= MINUTE.ordinal())
        {
            final int hour = value.getZHour();
            writeVarUInt(hour);
            final int minute = value.getZMinute();
            writeVarUInt(minute);
        }
        if (precision >= SECOND.ordinal())
        {
            final int second = value.getZSecond();
            writeVarUInt(second);
            final BigDecimal fraction = value.getZFractionalSecond();
            if (fraction != null) {
                final BigInteger mantissaBigInt = fraction.unscaledValue();
                final int exponent = -fraction.scale();
                if (!(mantissaBigInt.equals(BigInteger.ZERO) && exponent > -1)) {
                    writeDecimalValue(fraction);
                }
            }
        }

        final ContainerInfo info = popContainer();
        patchSingleByteTypedOptimisticValue(TIMESTAMP_TYPE, info);

        finishValue();
    }

    public void writeSymbol(String content) throws IOException
    {
        throw new UnsupportedOperationException("Symbol writing via string is not supported in low-level binary writer");
    }

    public void writeSymbolToken(final SymbolToken content) throws IOException
    {
        if (content == null)
        {
            writeNull(IonType.SYMBOL);
            return;
        }
        writeSymbolToken(content.getSid());
    }

    boolean isIVM(int sid)
    {
        // When SID 2 occurs at the top level with no annotations, it has the
        // special properties of an IVM. Otherwise, it's considered a normal
        // symbol value.
        // TODO amazon-ion/ion-java/issues/88 requires this behavior to be changed,
        // such that top-level SID 2 is treated as a symbol value, not an IVM.
        return depth == 0 && sid == ION_1_0_SID && !hasAnnotations();
    }

    public void writeSymbolToken(int sid) throws IOException
    {
        if (isIVM(sid))
        {
            throw new IonException("Direct writing of IVM is not supported in low-level binary writer");
        }
        checkSid(sid);
        prepareValue();
        writeTypedUInt(SYMBOL_TYPE, sid);
        finishValue();
    }

    public void writeString(final String value) throws IOException
    {
        if (value == null)
        {
            writeNull(IonType.STRING);
            return;
        }
        prepareValue();

        // UTF-8 encode the String
        Utf8StringEncoder.Result encoderResult = utf8StringEncoder.encode(value);
        int utf8Length = encoderResult.getEncodedLength();
        byte[] utf8Buffer = encoderResult.getBuffer();

        // Write the type and length codes to the output stream.
        long previousPosition = buffer.position();
        if (utf8Length <= 0xD) {
            buffer.writeUInt8(STRING_TYPE | utf8Length);
        } else {
            buffer.writeUInt8(STRING_TYPE | 0xE);
            buffer.writeVarUInt(utf8Length);
        }

        // Write the encoded UTF-8 bytes to the output stream
        buffer.writeBytes(utf8Buffer, 0, utf8Length);

        long bytesWritten = buffer.position() - previousPosition;
        updateLength(bytesWritten);

        finishValue();
    }

    public void writeClob(byte[] data) throws IOException
    {
        if (data == null)
        {
            writeNull(IonType.CLOB);
            return;
        }
        writeClob(data, 0, data.length);
    }

    public void writeClob(final byte[] data, final int offset, final int length) throws IOException
    {
        if (data == null)
        {
            writeNull(IonType.CLOB);
            return;
        }
        prepareValue();
        writeTypedBytes(CLOB_TYPE, data, offset, length);
        finishValue();
    }

    public void writeBlob(byte[] data) throws IOException
    {
        if (data == null)
        {
            writeNull(IonType.BLOB);
            return;
        }
        writeBlob(data, 0, data.length);
    }

    public void writeBlob(final byte[] data, final int offset, final int length) throws IOException
    {
        if (data == null)
        {
            writeNull(IonType.BLOB);
            return;
        }
        prepareValue();
        writeTypedBytes(BLOB_TYPE, data, offset, length);
        finishValue();
    }

    @Override
    public void writeString(byte[] data, int offset, int length) throws IOException
    {
        if (data == null)
        {
            writeNull(IonType.STRING);
            return;
        }
        prepareValue();
        writeTypedBytes(STRING_TYPE, data, offset, length);
        finishValue();
    }

    /**
     * Writes a raw value into the buffer, updating lengths appropriately.
     * <p>
     * The implication here is that the caller is dumping some valid Ion payload with the correct context.
     */
    public void writeBytes(byte[] data, int offset, int length) throws IOException
    {
        prepareValue();
        updateLength(length);
        buffer.writeBytes(data, offset, length);
        finishValue();
    }

    // Stream Manipulation/Terminators

    /*package*/ long position()
    {
        return buffer.position();
    }

    /*package*/ void truncate(long position)
    {
        buffer.truncate(position);
        // TODO decide if it is worth making this faster than O(N)
        Iterator<PatchPoint> patchIterator = patchPoints.iterate();
        int i = 0;
        while (patchIterator.hasNext()) {
            PatchPoint patchPoint = patchIterator.next();
            if (patchPoint.length > -1) {
                if (patchPoint.oldPosition >= position) {
                    patchPoints.truncate(i - 1);
                    break;
                }
            }
            i++;
        }
    }

    public void flush() throws IOException {}

    public void finish() throws IOException
    {
        if (closed)
        {
            return;
        }
        if (!containers.isEmpty() || depth > 0)
        {
            throw new IllegalStateException("Cannot finish within container: " + containers);
        }

        if (patchPoints.isEmpty())
        {
            // nothing to patch--write 'em out!
            buffer.writeTo(out);
        }
        else
        {
            long bufferPosition = 0;
            Iterator<PatchPoint> iterator = patchPoints.iterate();
            while (iterator.hasNext())
            {
                PatchPoint patch = iterator.next();
                if (patch.length < 0) {
                    continue;
                }
                // write up to the thing to be patched
                final long bufferLength = patch.oldPosition - bufferPosition;
                buffer.writeTo(out, bufferPosition, bufferLength);

                // write out the patch
                WriteBuffer.writeVarUIntTo(out, patch.length);

                // skip over the preallocated varuint field
                bufferPosition = patch.oldPosition;
                bufferPosition += patch.oldLength;
            }
            buffer.writeTo(out, bufferPosition, buffer.position() - bufferPosition);
        }
        patchPoints.clear();
        buffer.reset();

        if (streamFlushMode == StreamFlushMode.FLUSH)
        {
            out.flush();
        }

        hasWrittenValuesSinceFinished = false;
    }

    public void close() throws IOException
    {
        if (closed)
        {
            return;
        }
        try
        {
            try
            {
                finish();
            }
            catch (final IllegalStateException e)
            {
                // callers don't expect this...
            }

            // release all of our blocks -- these should never throw
            buffer.close();
            allocator.close();
            utf8StringEncoder.close();
        }
        finally
        {
            closed = true;
            if (streamCloseMode == StreamCloseMode.CLOSE)
            {
                // release the stream
                out.close();
            }
        }
    }

}<|MERGE_RESOLUTION|>--- conflicted
+++ resolved
@@ -56,11 +56,8 @@
 import java.math.BigDecimal;
 import java.math.BigInteger;
 import java.util.Iterator;
-<<<<<<< HEAD
+import java.util.ListIterator;
 import java.util.NoSuchElementException;
-=======
-import java.util.ListIterator;
->>>>>>> 0d0258cc
 
 /**
  * Low-level binary {@link IonWriter} that understands encoding concerns but doesn't operate with any sense of symbol table management.
