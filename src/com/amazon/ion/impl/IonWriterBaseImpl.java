--- conflicted
+++ resolved
@@ -6,13 +6,13 @@
 import com.amazon.ion.EmptySymbolException;
 import com.amazon.ion.IonException;
 import com.amazon.ion.IonNumber;
-import com.amazon.ion.IonNumber.Classification;
 import com.amazon.ion.IonReader;
 import com.amazon.ion.IonType;
 import com.amazon.ion.IonValue;
 import com.amazon.ion.IonWriter;
 import com.amazon.ion.SymbolTable;
 import com.amazon.ion.Timestamp;
+import com.amazon.ion.IonNumber.Classification;
 import java.io.IOException;
 import java.math.BigDecimal;
 import java.util.Date;
@@ -23,14 +23,9 @@
  *  table is available (which it will not be if the underlying writer is a system
  *  writer).
  */
-<<<<<<< HEAD
-public abstract class IonWriterBaseImpl
+abstract class IonWriterBaseImpl
     implements IonWriter, IonReaderWriterPrivate
 
-=======
-abstract class IonWriterBaseImpl
-    implements IonWriter
->>>>>>> 595e346d
 {
     protected static final String ERROR_MISSING_FIELD_NAME =
         "IonWriter.setFieldName() must be called before writing a value into a struct.";
@@ -41,12 +36,7 @@
      * The system symtab used when resetting the stream.
      * Must not be null.
      */
-<<<<<<< HEAD
-    protected final IonSystem  _system;
-=======
     protected final SymbolTable _default_system_symbol_table;
->>>>>>> 595e346d
-
 
     /**
      * Must be either local or system table.  It can be null
@@ -79,7 +69,7 @@
         _default_system_symbol_table = defaultSystemSymbolTable;
     }
 
-<<<<<<< HEAD
+
     abstract void reset() throws IOException;
     //protected void reset() throws IOException
     //{
@@ -89,19 +79,6 @@
     //    setSymbolTable(_system.getSystemSymbolTable());
     //}
 
-    public final IonSystem getSystem() {
-        return _system;
-=======
-    protected void reset() throws IOException
-    {
-        // FIXME this test is insufficient: we could have annotations in-flight
-        if (getDepth() != 0) {
-            throw new IllegalStateException("you can't reset a writer that is in the middle of writing a value");
-        }
-        setSymbolTable(_default_system_symbol_table);
->>>>>>> 595e346d
-    }
-
     //
     // symbol table support methods.  These handle the
     // symbol table state and are not generally overridden
@@ -158,7 +135,7 @@
         SymbolTable symbol_table = _symbol_table;
         if (symbol_table == null) {
             if (sid <= UnifiedSymbolTable.MAX_ID_SID) {
-                symbol_table = getSystem().getSystemSymbolTable();
+                symbol_table = _default_system_symbol_table;
             }
             else {
                 throw new UnsupportedOperationException("a user supplied symbol table is required for MIXED id and string use");
