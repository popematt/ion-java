/*
 * Copyright (c) 2007 Amazon.com, Inc. All rights reserved.
 */

package com.amazon.ion.impl;

import com.amazon.ion.ContainedValueException;
import com.amazon.ion.IonContainer;
import com.amazon.ion.IonDatagram;
import com.amazon.ion.IonException;
import com.amazon.ion.IonValue;
import com.amazon.ion.LocalSymbolTable;
import com.amazon.ion.NullValueException;
import com.amazon.ion.impl.IonBinary.Reader;
import com.amazon.ion.impl.IonBinary.Writer;
import java.io.IOException;
import java.util.ArrayList;
import java.util.Iterator;


/**
 *
 */
abstract public class IonContainerImpl
    extends IonValueImpl
    implements IonContainer
{
    /**
     * Only meaningful if {@link #_hasNativeValue}.
     */
    protected ArrayList<IonValue> _contents;

    protected IonContainerImpl(int typeDesc)
    {
        super(typeDesc);
    }

    public int size()
        throws NullValueException
    {
        validateThisNotNull();
        makeReady();
        return _contents.size();
    }

    @Override
    protected int getNakedValueLength()
        throws IOException
    {
        int length = 0;

        if (this.isDirty())
        {
            assert _hasNativeValue == true || _isPositionLoaded == false;
            if (_contents != null)
            {
                for (IonValue child : _contents)
                {
                    IonValueImpl aChild = (IonValueImpl) child;
                    length += aChild.getFullEncodedSize();
                }
            }
        }
        else
        {
            int start = this.pos_getOffsetAtActualValue();
            int end = this.pos_getOffsetofNextValue();
            length = end - start;
        }

        return length;
    }

    public boolean isEmpty()
    {
        validateThisNotNull();

        return (size() == 0);
    }

    public void clear()
    {
        if (isNullValue())
        {
            _contents = new ArrayList<IonValue>();
            _hasNativeValue = true;
            setDirty();
        }
        /*
         * TODO: if this is a big container that's not materialized, isEmpty()
         * will do a lot of work materializing it just to throw it out.
<<<<<<< HEAD
         * Optimization needed.
=======
         * Optimization needed. Especially since we'll then come in and detach
         * all the children we just created.
>>>>>>> 6aac0dab
         */
        else if (!isEmpty())
        {
            detachAllChildren();
            _contents.clear();
            setDirty();
        }
    }

    public void makeNull()
    {
        if (!isNullValue())
        {
            if (_contents != null)
            {
                detachAllChildren();
                _contents = null;
            }
<<<<<<< HEAD
            _contents = null;
=======
>>>>>>> 6aac0dab
            _hasNativeValue = true;
            setDirty();
        }
    }

    private void detachAllChildren()
    {
        try {
            for (IonValue child : _contents) {
                ((IonValueImpl)child).detachFromContainer();
            }
        } catch (IOException ioe) {
            throw new IonException(ioe);
        }
    }

    void move_start_helper(int offset)
    {
        for (IonValue v : _contents)
        {
            ((IonValueImpl) v).pos_moveAll(offset);
        }
        this.pos_moveAll(offset);
    }

    /**
     * Load all children from binary into our native list.
     * <p/>
     * Postcondition:
     * <code>this._hasNativeValue == true </code>
     *
     * @throws IOException
     */
    @Override
    protected void materialize()
        throws IOException
    {
        // TODO throw IonException not IOException

        if (!_hasNativeValue)
        {
            // First materialization must be from clean state.
            assert !isDirty() || _buffer == null;
            assert _contents == null;

            if (_buffer != null)
            {
                assert _isPositionLoaded == true;

                IonBinary.Reader reader = this._buffer.reader();
                reader.sync();
                materializeAnnotations(reader);

                if (!isNullValue())
                {
                    _contents = new ArrayList<IonValue>();
                    // this skips past then td and value len
                    reader.setPosition(this.pos_getOffsetAtActualValue());
                    doMaterializeValue(reader);
                }
            }
            else
            {
                assert _isPositionLoaded == false;
            }

            _hasNativeValue = true;
        }
    }

    /**
     * Overridden by DatagramImpl to handle symtabs. And Overridden by Struct
     * to handle field sids.
     *
     * @throws IOException
     */
    @Override
    protected void doMaterializeValue(Reader reader)
        throws IOException
    {
        assert reader.position() == this.pos_getOffsetAtActualValue();
        assert this.pos_getType() != IonConstants.tidStruct;

        IonBinary.BufferManager buffer = this._buffer;
        LocalSymbolTable symtab = this.getSymbolTable();
        int end = this.pos_getOffsetofNextValue();
        int pos = reader.position();

        while (pos < end)
        {
            IonValueImpl child;
            reader.setPosition(pos);
            child = IonValueImpl.makeValueFromReader(0, reader, buffer, symtab, this);
            child._elementid = _contents.size();
            _contents.add(child);
            pos = child.pos_getOffsetofNextValue();
        }
    }

    public void deepMaterialize()
    {
        try
        {
            materialize();
        }
        catch (IOException e)
        {
            throw new IonException(e);
        }

        if (_contents != null)
        {
            for (IonValue contained : _contents)
            {
                contained.deepMaterialize();
            }
        }
    }

    @Override
    protected void detachFromBuffer()
        throws IOException
    {
        materialize();
        if (_contents != null)
        {
            for (IonValue contained : _contents)
            {
                ((IonValueImpl) contained).detachFromBuffer();
            }
        }
        _buffer = null;
    }

    @Override
    protected void shiftTokenAndChildren(int delta)
    {
        assert (!this.isDirty());

        this.pos_moveAll(delta);

        if (_contents != null)
        {
            // Move our children's tokens.
            for (IonValue child : _contents)
            {
                IonValueImpl aChild = (IonValueImpl) child;
                aChild.shiftTokenAndChildren(delta);
            }
        }
    }


    @Override
    public void updateSymbolTable(LocalSymbolTable symtab)
    {
        super.updateSymbolTable(symtab);
        if (this._contents != null) {
            for (IonValue v : this._contents) {
                ((IonValueImpl)v).updateSymbolTable(symtab);
            }
        }
    }

    @Override
    protected int updateNewValue(IonBinary.Writer writer, int newPosition,
                                 int cumulativePositionDelta)
        throws IOException
    {
        assert writer.position() == newPosition;

        updateToken();

        assert pos_getOffsetAtFieldId() < 0;

        // int newValueStart = newPosition + getFieldNameOverheadLength();
        this.pos_setEntryStart(newPosition);

        assert newPosition == pos_getOffsetAtFieldId();

        // Create space for our header; children will make room for
        // themselves. header includes annotations, td, and length
        int headerSize = this.pos_getOffsetAtActualValue() - newPosition;

        writer.insert(headerSize);
        cumulativePositionDelta += headerSize;

        cumulativePositionDelta =
            writeElement(writer, cumulativePositionDelta);

        return cumulativePositionDelta;
    }

    @Override
    protected int updateOldValue(IonBinary.Writer writer, int newPosition,
                                 int cumulativePositionDelta)
        throws IOException
    {
        assert writer.position() == newPosition;

        this.pos_moveAll(cumulativePositionDelta);

        int currentPositionOfContent = pos_getOffsetAtActualValue();
        int currentPositionOfFieldId = pos_getOffsetAtFieldId();

        // The old data is at or to the right of the current position.
        assert newPosition <= currentPositionOfFieldId;

        // Recompute our final offsets and lengths.
        updateToken();

        int newPositionOfContent = pos_getOffsetAtActualValue();
        int headerOverlap = newPositionOfContent - currentPositionOfContent;

        if (headerOverlap > 0)
        {
            // We need to make more space for the field name & annotations
            // so we don't overwrite the core value.
            writer.insert(headerOverlap);
            cumulativePositionDelta += headerOverlap;
        }

        cumulativePositionDelta =
            writeElement(writer, cumulativePositionDelta);

        return cumulativePositionDelta;
    }

    protected int doWriteContainerContents(IonBinary.Writer writer,
                                           int cumulativePositionDelta)
        throws IOException
    {
        // overriden in sexp and datagram to handle Ion Version Marker (magic cookie)
        if (_contents != null)
        {
            for (int ii = 0; ii < _contents.size(); ii++)
            {
                IonValueImpl child = (IonValueImpl) _contents.get(ii);

                cumulativePositionDelta =
                    child.updateBuffer2(writer, writer.position(),
                                        cumulativePositionDelta);
            }
        }
        return cumulativePositionDelta;
    }

    @Override
    protected void doWriteNakedValue(Writer writer, int valueLen)
        throws IOException
    {
        throw new IonException("unsupported operation");
    }

    @Override
    protected int getNativeValueLength()
    {
        int len = this.pos_getOffsetofNextValue()
                  - this.pos_getOffsetAtActualValue();
        return len;
    }

    /**
     * TODO clarify behavior on null.
     */
    protected IonValueImpl getFirstChild(LocalSymbolTable symtab)
    {
        assert !isDirty();

        makeReady();

        assert this._isMaterialized == true || this._hasNativeValue == true;

        if (this.isNullValue() || this._contents.size() < 1) {
            return null;
        }

        IonValueImpl first = (IonValueImpl) this._contents.get(0);
        return first;
    }

    public IonValue get(int index)
        throws NullValueException
    {
        if (isNullValue()) {
            throw new NullValueException();
        }

        makeReady();

        return _contents.get(index);
    }

    /**
     * Materialize this container, append a child, and mark this as dirty.
     * <p>
     * This is protected because it's not a valid call for structs.
     *
     * @param child the value to append.
     *
     * @throws NullPointerException
     *   if {@code child} is {@code null}.
     * @throws ContainedValueException
     *   if {@code child} is already part of a container.
     * @throws IllegalArgumentException
     *   if {@code child} is an {@link IonDatagram}.
     */
    protected void add(IonValue child)
        throws NullPointerException, IllegalArgumentException
    {
        // We do this here to avoid materialization if element is bad.
        validateNewChild(child);

        makeReady();
        int size = (_contents == null ? 0 : _contents.size());

        add(size, child, true);
    }

    /**
     * @throws NullPointerException
     *   if {@code child} is {@code null}.
     * @throws ContainedValueException
     *   if {@code child} is already part of a container.
     * @throws IllegalArgumentException
     *   if {@code child} is an {@link IonDatagram}.
     */

    protected void add(int index, IonValue child)
        throws ContainedValueException, NullPointerException
    {
        validateNewChild(child);
        add(index, child, true);
    }

    /**
     * Ensures that a potential new child is non-null, has no container,
     * and is not a datagram.
     *
     * @throws NullPointerException
     *   if {@code child} is {@code null}.
     * @throws ContainedValueException
     *   if {@code child} is already part of a container.
     * @throws IllegalArgumentException
     *   if {@code child} is an {@link IonDatagram}.
     */
    protected static void validateNewChild(IonValue child)
        throws ContainedValueException, NullPointerException,
               IllegalArgumentException
    {
        // FIXME should this recognize system container?
        if (child.getContainer() != null)            // Also checks for null.
        {
            throw new ContainedValueException();
        }

        if (child instanceof IonDatagram)
        {
            throw new IllegalArgumentException();
        }
    }

    /**
     * Materialize this container, append a child, and (perhaps) mark this as
     * dirty.
     * <p>
     * <p>
     * NOTE: this assumes that {@link #validateNewChild(IonValue)}
     * has been called.
     * TO DO: do we really need setDirty? yes.
     *
     * @param element
     *        must not be null.
     * @throws NullPointerException
     *         if the element is <code>null</code>.
     */
    protected void add(int index, IonValue element, boolean setDirty)
        throws ContainedValueException, NullPointerException
    {
        final IonValueImpl concrete = ((IonValueImpl) element);

        // TODO: try to reuse the byte array if it is present
        // and the symbol tables are compatible or
        // the value is big enough to justify embedding
        // a copy of its symbol table in the stream
        // otherwise clear the buffer and re-init the positions
        byte[] bytes = null;
        if (concrete._buffer != null
            && !concrete.isDirty()
            && (concrete.getSymbolTable().isCompatible(this.getSymbolTable())
                || concrete.deservesEmbeddingWithLocalSymbolTable()))
        {
            // TODO: resuse the bytes that are ready to go
            if (bytes == null)
            {
                // just a trick to convince Eclipse to ignore two warning
                // errors that will persist until this code is filled in
                throw new IonException("feature not implemented - this code should not be reachable.");
            }
        }
        else
        {
            // TODO: should we copy the symbols to the parent, if there are
            // any?
<<<<<<< HEAD
=======
            if (!(this instanceof IonDatagramImpl)) {
                concrete.setSymbolTable(null);
            }
>>>>>>> 6aac0dab
            concrete.clear_position_and_buffer();
        }

        makeReady();

        if (_contents == null)
        {
            _contents = new ArrayList<IonValue>();
            _hasNativeValue = true;
        }

        _contents.add(index, element);
        concrete._elementid = index;
        updateElementIds(index + 1); // start at the next element, this one is fine

        // We shouldn't force the child to be dirty, since we haven't
        // unsynched its materialized and binary copies.

        concrete._container = this;

        if (setDirty)
        {
            this.setDirty();
        }
    }
    void updateElementIds(int startingIndex)
    {
        while (startingIndex<this._contents.size()) {
            IonValueImpl v = (IonValueImpl)this._contents.get(startingIndex);
            v._elementid = startingIndex;
            startingIndex++;
        }
    }

    void clear_position_and_buffer()
    {
        makeReady();

        if (this._contents != null)
        {
            for (IonValue v : this._contents)
            {
                ((IonValueImpl) v).clear_position_and_buffer();
            }
        }
        super.clear_position_and_buffer();
    }

    public boolean remove(IonValue element)
    {
        validateThisNotNull();
        if (element.getContainer() != this)
            return false;

        // We must already be materialized, else we wouldn't have a child.
        assert _hasNativeValue;

        // Get all the data into the DOM, since the element will be losing
        // its backing store.
        IonValueImpl concrete = (IonValueImpl) element;

        int pos = concrete._elementid;
        IonValue child = _contents.get(pos);
        if (child == concrete) // Yes, instance identity.
        {
            try {
                _contents.remove(pos);
                concrete.detachFromContainer();
                updateElementIds(pos);
                this.setDirty();
            }
            catch (IOException e) {
                throw new IonException(e);
            }
            return true;
        }

        String message =
            "element is not in materialized contents of its container";
        throw new IllegalStateException(message);
    }

    public Iterator<IonValue> iterator()
    {
        validateThisNotNull();
        makeReady();
        return new IonContainerIterator(_contents.iterator(), true);
    }

    /** Encapsulates an iterator and implements a custom remove method */
    protected final class IonContainerIterator
        implements Iterator<IonValue>
    {
        private final Iterator<IonValue> it;

        private final boolean allowRemove;

        private IonValue current;

        public IonContainerIterator(Iterator<IonValue> it, boolean allowRemove)
        {
            this.it = it;
            this.allowRemove = allowRemove;
        }

        public boolean hasNext()
        {
            return it.hasNext();
        }

        public IonValue next()
        {
            current = it.next();
            return current;
        }

        /**
         * Sets the container to dirty after calling {@link Iterator#remove()}
         * on the encapsulated iterator
         */
        public void remove()
        {
            if (!allowRemove) {
                throw new UnsupportedOperationException();
            }

            it.remove();
            try
            {
                ((IonValueImpl) current).detachFromContainer();
            }
            catch (IOException e)
            {
                throw new IonException(e);
            }
            finally
            {
                setDirty();
            }
        }
    }
}<|MERGE_RESOLUTION|>--- conflicted
+++ resolved
@@ -89,12 +89,8 @@
         /*
          * TODO: if this is a big container that's not materialized, isEmpty()
          * will do a lot of work materializing it just to throw it out.
-<<<<<<< HEAD
-         * Optimization needed.
-=======
          * Optimization needed. Especially since we'll then come in and detach
          * all the children we just created.
->>>>>>> 6aac0dab
          */
         else if (!isEmpty())
         {
@@ -113,10 +109,6 @@
                 detachAllChildren();
                 _contents = null;
             }
-<<<<<<< HEAD
-            _contents = null;
-=======
->>>>>>> 6aac0dab
             _hasNativeValue = true;
             setDirty();
         }
@@ -521,12 +513,9 @@
         {
             // TODO: should we copy the symbols to the parent, if there are
             // any?
-<<<<<<< HEAD
-=======
             if (!(this instanceof IonDatagramImpl)) {
                 concrete.setSymbolTable(null);
             }
->>>>>>> 6aac0dab
             concrete.clear_position_and_buffer();
         }
 
