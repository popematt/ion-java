// Copyright (c) 2009-2011 Amazon.com, Inc.  All rights reserved.
package com.amazon.ion.impl;

import com.amazon.ion.IonException;
import com.amazon.ion.IonType;
import com.amazon.ion.UnexpectedEofException;
import com.amazon.ion.impl.IonTokenConstsX.CharacterSequence;
import com.amazon.ion.impl.UnifiedSavePointManagerX.SavePoint;
import com.amazon.ion.util.IonTextUtils;
import java.io.IOException;

/**
 * Tokenizer for the Ion text parser in IonTextIterator. This
 * reads bytes and returns the interesting tokens it recognizes
 * or an error.  While, currently, this does UTF-8 decoding
 * as it goes that is unnecessary.  The main entry point is
 * lookahead(n) which gets the token type n tokens ahead (0
 * is the next token).  The tokens type, its starting offset
 * in the input stream and its ending offset in the input stream
 * are cached, so lookahead() can be called repeatedly with
 * little overhead.  This supports a 7 token lookahead and requires
 * a "recompile" to change this limit.  (this could be "fixed"
 * but seems unnecessary at this time - the limit is in
 * IonTextTokenizer._token_lookahead_size which is 1 larger than
 * the size of the lookahead allowed)  Tokens are consumed by
 * a call to consumeToken, or the helper consumeTokenAsString.
 * The informational interfaces - getValueStart(), getValueEnd()
 * getValueAsString() can be used to get the contents of the
 * value once the caller has decided how to use it.
 *
 *  This is a copy and paste from IonTextTokenize on the introduction of
 *  the new input abstraction IonInputStream as the source of characters
 *  and bytes for the reader.
 *
 *  This variation does NOT make local copies of the tokens.  It does
 *  start "marking" at the beginning of the token and the end.  The stream
 *  will buffer the input until the mark is released.
 *
 *  The result is that only the most recent token is available to the
 *  calling reader.
 *
 */
public class IonReaderTextRawTokensX
{
//////////////////////////////////////////////////////////////////////////debug
    static final boolean _debug = false;


    static final int   BASE64_EOF = 128; // still a byte, not -1, none of the low 6 bits on
    static final int[] BASE64_CHAR_TO_BIN = Base64Encoder.Base64EncodingCharToInt;
    static final int   BASE64_TERMINATOR_CHAR = Base64Encoder.Base64EncodingTerminator;

    private UnifiedInputStreamX  _stream = null;
    private int                 _token = -1;
    private boolean             _unfinished_token;  // are we at the beginning of this token (false == done with it)
    private long                _line_count;
    private long                _line_starting_position;
    private boolean             _line_count_has_cached = false;
    private long                _line_count_cached;
    private long                _line_offset_cached;
    private int                 _base64_prefetch_count; // number of base64 decoded bytes in the stack, used to decode base64
    private int                 _base64_prefetch_stack; // since this "stack" will only 0-2 bytes deep, we'll just shift them into an int


    /**
     * IonTokenReader constructor requires a UnifiedInputStream
     * as the source of bytes/chars that serve as the basic input
     *
     * @param iis wrapped input stream
     */
    public IonReaderTextRawTokensX(UnifiedInputStreamX iis) {
        _stream = iis;
        _line_count = 1;
    }

    public void close()
        throws IOException
    {
        _stream.close();
    }

    public int  getToken()      { return _token; }
    public long getLineNumber() { return _line_count; }
    public long getLineOffset() { return _stream.getPosition() - _line_starting_position; }

    protected String input_position() {
        String s = " at line "
                + getLineNumber()
                + " offset "
                + getLineOffset();
        return s;
    }
    public final boolean isUnfishedToken() { return  _unfinished_token; }

    public final void tokenIsFinished() {
        _unfinished_token = false;
        _base64_prefetch_count = 0;
    }

    //
    //  character routines to fetch characters and
    //  handle look ahead and line counting and such
    //
    protected final int read_char() throws IOException
    {
        int c;

        c = _stream.read();

        if (c == '\r' || c == '\n' || c == '\\') {  // the c == '\\' clause will cause us to eat ALL slash-newlines
            c = line_count(c);
        }
        return c;
    }

    private final void unread_char(int c)
    {
<<<<<<< HEAD
        if (c == IonTokenConstsX.EMPTY_ESCAPE_SEQUENCE || c == '\n') {
            c = line_count_unread(c);
=======
        if (c < 0) {
            switch (c) {
            case CharacterSequence.CHAR_SEQ_NEWLINE_SEQUENCE_1:
                line_count_unread(c);
                _stream.unread('\n');
                break;
            case CharacterSequence.CHAR_SEQ_NEWLINE_SEQUENCE_2:
                line_count_unread(c);
                _stream.unread('\r');
                break;
            case CharacterSequence.CHAR_SEQ_NEWLINE_SEQUENCE_3:
                line_count_unread(c);
                _stream.unread('\n');
                _stream.unread('\r');
                break;
            case CharacterSequence.CHAR_SEQ_ESCAPED_NEWLINE_SEQUENCE_1:
                _stream.unread('\n');
                _stream.unread('\\');
                break;
            case CharacterSequence.CHAR_SEQ_ESCAPED_NEWLINE_SEQUENCE_2:
                _stream.unread('\r');
                _stream.unread('\\');
                break;
            case CharacterSequence.CHAR_SEQ_ESCAPED_NEWLINE_SEQUENCE_3:
                _stream.unread('\n');
                _stream.unread('\r');
                _stream.unread('\\');
                break;
            case UnifiedInputStreamX.EOF:
                _stream.unread(UnifiedInputStreamX.EOF);
                break;
            default:
                assert(false && ("INVALID SPECIAL CHARACTER ENCOUNTERED: "+Integer.toString(c)).equals(""));
            }
        }
        else  {
            _stream.unread(c);
>>>>>>> 37b0bb82
        }
        _stream.unread(c);
    }

    private final int line_count_unread(int c) {
        assert( c == CharacterSequence.CHAR_SEQ_NEWLINE_SEQUENCE_1
             || c == CharacterSequence.CHAR_SEQ_NEWLINE_SEQUENCE_2
             || c == CharacterSequence.CHAR_SEQ_NEWLINE_SEQUENCE_3
             || c == CharacterSequence.CHAR_SEQ_ESCAPED_NEWLINE_SEQUENCE_1
             || c == CharacterSequence.CHAR_SEQ_ESCAPED_NEWLINE_SEQUENCE_2
             || c == CharacterSequence.CHAR_SEQ_ESCAPED_NEWLINE_SEQUENCE_3
        );
        if (_line_count_has_cached) {
            _line_count = _line_count_cached;
            _line_starting_position = _line_offset_cached;
            _line_count_has_cached = false;
        }
        return c;
    }
    private final int line_count(int c) throws IOException
    {
        // check for the slash new line case (and we'l
        // consume both here it that's what we find
        switch (c) {
        case '\\':
            {
                int c2 = _stream.read();
                switch (c2) {
                case '\r':  // DOS <cr><lf>  or old Mac <cr>
                    int c3 = _stream.read();
                    if (c3 != '\n') {
                        unread_char(c3);
                        c = CharacterSequence.CHAR_SEQ_ESCAPED_NEWLINE_SEQUENCE_2;
                    }
                    else {
                        c = CharacterSequence.CHAR_SEQ_ESCAPED_NEWLINE_SEQUENCE_3;
                    }
                    break;
                case '\n':
                    // Unix and new Mac (also Unix) <lf>
                    c = CharacterSequence.CHAR_SEQ_ESCAPED_NEWLINE_SEQUENCE_1;
                    break;
                default:
                    // not a slash new line, so we'll just return the slash
                    // leave it to be handled elsewhere
                    unread_char(c2);
                    return c;
                }
            }
            break;
        case '\r':
            {
                // convert '\r' or '\r\n' into the appropriate CHAR_SEQ pseudo character
                int c2 = _stream.read();
                if (c2 == '\n') {
                    c = CharacterSequence.CHAR_SEQ_NEWLINE_SEQUENCE_3;
                }
                else {
                    unread_char(c2);
                    c = CharacterSequence.CHAR_SEQ_NEWLINE_SEQUENCE_2;
                }
            }
            break;
        case '\n':
            c = CharacterSequence.CHAR_SEQ_NEWLINE_SEQUENCE_1;
            break;
        default:
            assert("WE SHOULD NEVER BE HERE!".equals("false"));
        }

        // before we adjust the line count we save it so that
        // we can recover from a unread of a line terminator
        // note that we can only recover from a single line
        // terminator unread, but that should be enough.  We
        // only unread whitespace if it's a delimiter, and
        // then we only have to unread a single instance.
        _line_count_cached = _line_count;
        _line_offset_cached = _line_starting_position;
        _line_count_has_cached = true;

        // anything else (and that should only be either a new line
        // of IonTokenConsts.ESCAPED_NEWLINE_SEQUENCE passed in) we will
        // return the char unchanged and line count
        _line_count++;
        _line_starting_position = _stream.getPosition();
        return c;
    }

    /**
     * peeks into the input stream to see if the next token
     * would be a double colon.  If indeed this is the case
     * it skips the two colons and returns true.  If not
     * it unreads the 1 or 2 real characters it read and
     * return false.
     * It always consumes any preceding whitespace.
     * @return true if the next token is a double colon, false otherwise
     * @throws IOException
     */
    public final boolean skipDoubleColon() throws IOException
    {
        int c = skip_over_whitespace();
        if (c != ':') {
            unread_char(c);
            return false;
        }
        c = read_char();
        if (c != ':') {
            unread_char(c);
            unread_char(':');
            return false;
        }
        return true;
    }
    public final boolean isSingleQuote() throws IOException {
        int c = read_char();
        unread_char(c);
        return (c == '\'');
    }


    /**
     * peeks into the input stream to see if we have an
     * unquoted symbol that resolves to one of the ion
     * types.  If it does it consumes the input and
     * returns the type keyword id.  If not is unreads
     * the non-whitespace characters and the dot, which
     * the input argument 'c' should be.
     */
    public final int peekNullTypeSymbol() throws IOException
    {
        // the '.' has to follow the 'null' immediately
        int c = read_char();
        if (c != '.') {
            unread_char(c);
            return IonTokenConstsX.KEYWORD_none;
        }

        // we have a dot, start reading through the following non-whitespace
        // and we'll collect it so that we can unread it in the event
        // we don't actually see a type name
        int[] read_ahead = new int[IonTokenConstsX.TN_MAX_NAME_LENGTH + 1];
        int read_count = 0;
        int possible_names = IonTokenConstsX.KW_ALL_BITS;

        while (read_count < IonTokenConstsX.TN_MAX_NAME_LENGTH + 1) {
            c = read_char();
            read_ahead[read_count++] = c;
            int letter_idx = IonTokenConstsX.typeNameLetterIdx(c);
            if (letter_idx < 1) {
                if (IonTokenConstsX.isValidTerminatingCharForInf(c)) {
                    // it's not a letter we care about but it is
                    // a valid end of const, so maybe we have a keyword now
                    // we always exit the loop here since we look
                    // too far so any letter is invalid at pos 10
                    break;
                }
                return peekNullTypeSymbolUndo(read_ahead, read_count);
            }
            int mask = IonTokenConstsX.typeNamePossibilityMask(read_count - 1, letter_idx);
            possible_names &= mask;
            if (possible_names == 0) {
                // in this case it can't be a valid keyword since
                // it has identifier chars (letters) at 1 past the
                // last possible end (at least)
                return peekNullTypeSymbolUndo(read_ahead, read_count);
            }
        }
        // now lets get the keyword value from our bit mask
        // at this point we can fail since we may have hit
        // a valid terminator before we're done with all key
        // words.  We even have to check the length.
        // for example "in)" matches both letters to the
        // typename int and terminates validly - but isn't
        // long enough, but with length we have enough to be sure
        // with the actual type names we're using in 1.0
        int kw = IonTokenConstsX.typeNameKeyWordFromMask(possible_names, read_count-1);
        if (kw == IonTokenConstsX.KEYWORD_unrecognized) {
            peekNullTypeSymbolUndo(read_ahead, read_count);
        }
        else {
            // since we're accepting the rest we aren't unreading anything
            // else - but we still have to unread the character that stopped us
            unread_char(c);
        }
        return kw;
    }
    private final int peekNullTypeSymbolUndo(int[] read_ahead, int read_count)
    {
        String type_error = "";
        for (int ii=0; ii<read_count; ii++) {
            type_error += (char)read_ahead[ii];  // this (string concatenation) is horrible, but we're about throw anyway
        }

        String message = "invalid type name on a typed null value";
        error(message); // this throws so we won't actually return
        return IonTokenConstsX.KEYWORD_unrecognized;
    }

    /**
     * peeks into the input stream to see what non-whitespace
     * character is coming up.  If it is a double quote or
     * a triple quote this returns true as either distinguished
     * the contents of a lob as distinctly a clob.  Otherwise
     * it returns false.
     * In either case it unreads whatever non-whitespace it read
     * to decide.
     * @return true if the next token is a double or triple quote, false otherwise
     * @throws IOException
     */
    public final int peekLobStartPunctuation() throws IOException
    {
        int c = skip_over_lob_whitespace();
        if (c == '"') {
            //unread_char(c);
            return IonTokenConstsX.TOKEN_STRING_DOUBLE_QUOTE;
        }
        if (c != '\'') {
            unread_char(c);
            return IonTokenConstsX.TOKEN_ERROR;
        }
        c = read_char();
        if (c != '\'') {
            unread_char(c);
            unread_char('\'');
            return IonTokenConstsX.TOKEN_ERROR;
        }
        c = read_char();
        if (c != '\'') {
            unread_char(c);
            unread_char('\'');
            unread_char('\'');
            return IonTokenConstsX.TOKEN_ERROR;
        }
        return IonTokenConstsX.TOKEN_STRING_TRIPLE_QUOTE;
    }

    protected final void skip_lob_close_punctuation(int lobToken) throws IOException {
        switch (lobToken) {
        case IonTokenConstsX.TOKEN_STRING_DOUBLE_QUOTE:
        case IonTokenConstsX.TOKEN_STRING_TRIPLE_QUOTE:
            break;
        default:
            return;
        }

        int c = skip_over_whitespace();
        if (c == '}') {
            c = read_char();
            if (c == '}') {
                return;
            }
            unread_char(c);
            c = '}';
        }
        unread_char(c);
        error("invalid closing puctuation for CLOB");
    }


    protected final void finish_token(SavePoint sp) throws IOException
    {
        if (_unfinished_token) {
            int c = skip_to_end(sp);
            unread_char(c);
            _unfinished_token = false;
        }
    }

    private final int skip_to_end(SavePoint sp)  throws IOException
    {
        int c;

        // FIXME lots of inconsistency here!
        // Sometimes the token's first character is still on the stream,
        // sometimes it's already been consumed.

        switch (_token) {
        case IonTokenConstsX.TOKEN_UNKNOWN_NUMERIC:
            c = skip_over_number(sp);
            break;
        case IonTokenConstsX.TOKEN_INT:
            c = skip_over_int(sp);
            break;
        case IonTokenConstsX.TOKEN_HEX:
            c = skip_over_hex(sp);
            break;
        case IonTokenConstsX.TOKEN_DECIMAL:
            c = skip_over_decimal(sp);
            break;
        case IonTokenConstsX.TOKEN_FLOAT:
            c = skip_over_float(sp);
            break;
        case IonTokenConstsX.TOKEN_TIMESTAMP:
            c = skip_over_timestamp(sp);
            break;
        case IonTokenConstsX.TOKEN_SYMBOL_BASIC:
            c = skip_over_symbol(sp);
            break;
        case IonTokenConstsX.TOKEN_SYMBOL_QUOTED:
            // Initial single-quote has been consumed!
            assert(!is_2_single_quotes_helper());
            c = skip_single_quoted_string(sp);
            break;
        case IonTokenConstsX.TOKEN_SYMBOL_OPERATOR:
            // Initial operator char has NOT been consumed
            c = skip_over_symbol_operator(sp);
            break;
        case IonTokenConstsX.TOKEN_STRING_DOUBLE_QUOTE:
            skip_double_quoted_string_helper(); // FIXME Why no sp here?
            c = skip_over_whitespace();
            break;
        case IonTokenConstsX.TOKEN_STRING_TRIPLE_QUOTE:
            skip_triple_quoted_string(sp);
            c = skip_over_whitespace();
            break;

        case IonTokenConstsX.TOKEN_OPEN_DOUBLE_BRACE:
            // works just like a pair of nested structs
            // since "skip_over" doesn't care about formal
            // syntax (like requiring field names);
            skip_over_blob(sp);
            c = read_char();
            break;
        case IonTokenConstsX.TOKEN_OPEN_BRACE:
            assert( sp == null ); // you can't save point a scanned struct (right now anyway)
            skip_over_struct();
            c = read_char();
            break;
        case IonTokenConstsX.TOKEN_OPEN_PAREN:
            skip_over_sexp(); // you can't save point a scanned sexp (right now anyway)
            c = read_char();
            break;
        case IonTokenConstsX.TOKEN_OPEN_SQUARE:
            skip_over_list();  // you can't save point a scanned list (right now anyway)
            c = read_char();
            break;
        case IonTokenConstsX.TOKEN_DOT:
        case IonTokenConstsX.TOKEN_COMMA:
        case IonTokenConstsX.TOKEN_COLON:
        case IonTokenConstsX.TOKEN_DOUBLE_COLON:
        case IonTokenConstsX.TOKEN_CLOSE_PAREN:
        case IonTokenConstsX.TOKEN_CLOSE_BRACE:
        case IonTokenConstsX.TOKEN_CLOSE_SQUARE:
        case IonTokenConstsX.TOKEN_CLOSE_DOUBLE_BRACE:
        case IonTokenConstsX.TOKEN_ERROR:
        case IonTokenConstsX.TOKEN_EOF:
        default:
            c = -1; // makes eclipse happy
            error("token "+IonTokenConstsX.getTokenName(_token)+" unexpectedly encounterd as \"unfinished\"");
            break;
        }
        if (IonTokenConstsX.isWhitespace(c)) {
            c = skip_over_whitespace();
        }
        _unfinished_token = false;
        return c;
    }

    public final int nextToken() throws IOException
    {
        int t = -1;
        int c, c2;

        if (_unfinished_token) {
            c = skip_to_end(null);
        }
        else {
            c = skip_over_whitespace();
        }
        _unfinished_token = true;

        switch (c) {
        case -1:
            return next_token_finish(IonTokenConstsX.TOKEN_EOF, true);
        case '/':
            unread_char(c);
            return next_token_finish(IonTokenConstsX.TOKEN_SYMBOL_OPERATOR, true);
        case ':':
            c2 = read_char();
            if (c2 != ':') {
                unread_char(c2);
                return next_token_finish(IonTokenConstsX.TOKEN_COLON, true);
            }
            return next_token_finish(IonTokenConstsX.TOKEN_DOUBLE_COLON, true);
        case '{':
            c2 = read_char();
            if (c2 != '{') {
                unread_char(c2);
                return next_token_finish(IonTokenConstsX.TOKEN_OPEN_BRACE, true);
            }
            return next_token_finish(IonTokenConstsX.TOKEN_OPEN_DOUBLE_BRACE, true);
        case '}':
            // detection of double closing braces is done
            // in the parser in the blob and clob handling
            // state - it's otherwise ambiguous with closing
            // two structs together. see tryForDoubleBrace() below
            return next_token_finish(IonTokenConstsX.TOKEN_CLOSE_BRACE, false);
        case '[':
            return next_token_finish(IonTokenConstsX.TOKEN_OPEN_SQUARE, false);
        case ']':
            return next_token_finish(IonTokenConstsX.TOKEN_CLOSE_SQUARE, false);
        case '(':
            return next_token_finish(IonTokenConstsX.TOKEN_OPEN_PAREN, false);
        case ')':
            return next_token_finish(IonTokenConstsX.TOKEN_CLOSE_PAREN, false);
        case ',':
            return next_token_finish(IonTokenConstsX.TOKEN_COMMA, false);
        case '.':
            c2 = read_char();
            unread_char(c2);
            if (IonTokenConstsX.isValidExtendedSymbolCharacter(c2)) {
                unread_char('.');
                return next_token_finish(IonTokenConstsX.TOKEN_SYMBOL_OPERATOR, true);
            }
            return next_token_finish(IonTokenConstsX.TOKEN_DOT, false);
        case '\'':
            if (is_2_single_quotes_helper()) {
                return next_token_finish(IonTokenConstsX.TOKEN_STRING_TRIPLE_QUOTE, true);
            }
            // unread_char(c);
            return next_token_finish(IonTokenConstsX.TOKEN_SYMBOL_QUOTED, true);
        case '+':
            if (peek_inf_helper(c)) // this will consume the inf if it succeeds
            {
                return next_token_finish(IonTokenConstsX.TOKEN_FLOAT_INF, false);
            }
            unread_char(c);
            return next_token_finish(IonTokenConstsX.TOKEN_SYMBOL_OPERATOR, true);
        case '#':
        case '<': case '>': case '*': case '=': case '^': case '&': case '|':
        case '~': case ';': case '!': case '?': case '@': case '%': case '`':
            unread_char(c);
            return next_token_finish(IonTokenConstsX.TOKEN_SYMBOL_OPERATOR, true);
        case '"':
            return next_token_finish(IonTokenConstsX.TOKEN_STRING_DOUBLE_QUOTE, true);
        case 'i':
            if (peek_inf_helper(c)) // this will consume the inf if it succeeds
            {
                return next_token_finish(IonTokenConstsX.TOKEN_FLOAT_INF, false);
            }
            unread_char(c);
            return next_token_finish(IonTokenConstsX.TOKEN_SYMBOL_BASIC, true);
        case 'a': case 'b': case 'c': case 'd': case 'e': case 'f':
        case 'g': case 'h': case 'j':           case 'k': case 'l':
        case 'm': case 'n': case 'o': case 'p': case 'q': case 'r':
        case 's': case 't': case 'u': case 'v': case 'w': case 'x':
        case 'y': case 'z':
        case 'A': case 'B': case 'C': case 'D': case 'E': case 'F':
        case 'G': case 'H': case 'J': case 'I': case 'K': case 'L':
        case 'M': case 'N': case 'O': case 'P': case 'Q': case 'R':
        case 'S': case 'T': case 'U': case 'V': case 'W': case 'X':
        case 'Y': case 'Z':
        case '$': case '_':
            unread_char(c);
            return next_token_finish(IonTokenConstsX.TOKEN_SYMBOL_BASIC, true);
        case '0': case '1': case '2': case '3': case '4':
        case '5': case '6': case '7': case '8': case '9':
            t = scan_for_numeric_type(c);
            unread_char(c);
            return next_token_finish(t, true);
        case '-':
            // see if we have a number or what might be an extended symbol
            c2 = read_char();
            unread_char(c2);
            if (IonTokenConstsX.isDigit(c2)) {
                t = scan_negative_for_numeric_type(c);
                unread_char(c);
                return next_token_finish(t, true);
            }
            else if (peek_inf_helper(c)) // this will consume the inf if it succeeds
            {
                return next_token_finish(IonTokenConstsX.TOKEN_FLOAT_MINUS_INF, false);
            }
            else {
                unread_char(c);
                return next_token_finish(IonTokenConstsX.TOKEN_SYMBOL_OPERATOR, true);
            }
        default:
            bad_token_start(c); // throws
        }
        throw new IonException("invalid state: next token switch shouldn't exit");
    }
    private int next_token_finish(int token, boolean content_is_waiting) {
        _token = token;
        _unfinished_token = content_is_waiting;
        return _token;
    }

    private final int skip_over_whitespace() throws IOException
    {
        int c, c2;

        loop: for (;;) {
            c = read_char();
            switch (c) {
            case -1:
                break loop;
            case ' ':
            case '\t':
            case CharacterSequence.CHAR_SEQ_NEWLINE_SEQUENCE_1:          // new line normalization and counting is handled in read_char
            case CharacterSequence.CHAR_SEQ_NEWLINE_SEQUENCE_2:
            case CharacterSequence.CHAR_SEQ_NEWLINE_SEQUENCE_3:
            case CharacterSequence.CHAR_SEQ_ESCAPED_NEWLINE_SEQUENCE_1:
            case CharacterSequence.CHAR_SEQ_ESCAPED_NEWLINE_SEQUENCE_2:
            case CharacterSequence.CHAR_SEQ_ESCAPED_NEWLINE_SEQUENCE_3:
                break;
            case '/':
                switch(c2 = read_char()) {
                case '/':
                    skip_single_line_comment();
                    break;
                case '*':
                    skip_block_comment();
                    break;
                default:
                    unread_char(c2);
                    break loop;
                }
                break;
            default:
                break loop;
            }
        }
        return c;
    }

    protected final boolean skip_whitespace() throws IOException
    {
        boolean any_whitespace = false;
        int c, c2;

        loop: for (;;) {
            c = read_char();
            switch (c) {
            case -1:
                break loop;
            case ' ':
            case '\t':
            case CharacterSequence.CHAR_SEQ_NEWLINE_SEQUENCE_1:          // new line normalization and counting is handled in read_char
            case CharacterSequence.CHAR_SEQ_NEWLINE_SEQUENCE_2:
            case CharacterSequence.CHAR_SEQ_NEWLINE_SEQUENCE_3:
            case CharacterSequence.CHAR_SEQ_ESCAPED_NEWLINE_SEQUENCE_1:
            case CharacterSequence.CHAR_SEQ_ESCAPED_NEWLINE_SEQUENCE_2:
            case CharacterSequence.CHAR_SEQ_ESCAPED_NEWLINE_SEQUENCE_3:
                any_whitespace = true;
                break;
            case '/':
                switch(c2 = read_char()) {
                case '/':
                    skip_single_line_comment();
                    break;
                case '*':
                    skip_block_comment();
                    break;
                default:
                    unread_char(c2);
                    break loop;
                }
                any_whitespace = true;
                break;
            default:
                break loop;
            }
        }
        unread_char(c);
        return any_whitespace;
    }

    private final int skip_over_lob_whitespace() throws IOException
    {
        int c;

        for (;;) {
            c = read_char();
            switch (c) {
            case -1:
                unread_char(c);
                return c;
            case ' ':
            case '\t':
            case CharacterSequence.CHAR_SEQ_NEWLINE_SEQUENCE_1:          // new line normalization and counting is handled in read_char
            case CharacterSequence.CHAR_SEQ_NEWLINE_SEQUENCE_2:
            case CharacterSequence.CHAR_SEQ_NEWLINE_SEQUENCE_3:
            case CharacterSequence.CHAR_SEQ_ESCAPED_NEWLINE_SEQUENCE_1:
            case CharacterSequence.CHAR_SEQ_ESCAPED_NEWLINE_SEQUENCE_2:
            case CharacterSequence.CHAR_SEQ_ESCAPED_NEWLINE_SEQUENCE_3:
                break;
            default:
                return c;
            }
        }
    }

    private final void skip_single_line_comment() throws IOException
    {
        for (;;) {
            int c = read_char();
            switch (c) {
            case CharacterSequence.CHAR_SEQ_NEWLINE_SEQUENCE_1:          // new line normalization and counting is handled in read_char
            case CharacterSequence.CHAR_SEQ_NEWLINE_SEQUENCE_2:
            case CharacterSequence.CHAR_SEQ_NEWLINE_SEQUENCE_3:
            case CharacterSequence.CHAR_SEQ_ESCAPED_NEWLINE_SEQUENCE_1:
            case CharacterSequence.CHAR_SEQ_ESCAPED_NEWLINE_SEQUENCE_2:
            case CharacterSequence.CHAR_SEQ_ESCAPED_NEWLINE_SEQUENCE_3:
                return;
            case -1:
                return;
            default:
                break; // and read another character
            }
        }
    }

    private final void skip_block_comment() throws IOException
    {
        int c;
        for (;;) {
            c = this.read_char();
            switch (c) {
                case '*':
                    // read back to back '*'s until you hit a '/' and terminate the comment
                    // or you see a non-'*'; in which case you go back to the outer loop.
                    // this just avoids the read-unread pattern on every '*' in a line of '*'
                    // commonly found at the top and bottom of block comments
                    for (;;) {
                        c = this.read_char();
                        if (c == '/') return;
                        if (c != '*') break;
                    }
                    break;
                case -1:
                    bad_token_start(c);
                default:
                    break;
            }
        }
    }

    /**
     * this peeks ahead to see if the next two characters
     * are single quotes. this would finish off a triple
     * quote when the first quote has been read.
     * if it succeeds it "consumes" the two quotes
     * it reads.
     * if it fails it unreads
     * @return true if the next two characters are single quotes
     * @throws IOException
     */
    private final boolean is_2_single_quotes_helper() throws IOException
    {
        int c = read_char();
        if (c != '\'') {
            unread_char(c);
            return false;
        }
        c = read_char();
        if (c != '\'') {
            unread_char(c);
            unread_char('\'');
            return false;
        }
        return true;
    }
    protected final boolean is_triple_quote(int c) throws IOException
    {
        if (c != '\'') {
            return false;
        }
        c = read_char();
        if (c != '\'') {
            unread_char(c);
            return false;
        }
        c = read_char();
        if (c != '\'') {
            unread_char(c);
            unread_char('\'');
            return false;
        }
        return true;
    }
    private final boolean peek_inf_helper(int c) throws IOException
    {
        if (c != '+' && c != '-') return false;
        c = read_char();
        if (c == 'i') {
            c = read_char();
            if (c == 'n') {
                c = read_char();
                if (c == 'f') {
                    c = read_char();
                    if (is_value_terminating_character(c)) {
                        unread_char(c);
                        return true;
                    }
                    unread_char(c);
                    c = 'f';
                }
                unread_char(c);
                c = 'n';
            }
            unread_char(c);
            c = 'i';
        }
        unread_char(c);
        return false;
    }

    /**
     * we encountered a character that starts a number,
     * a digit or a dash (minus).  Now we'll scan a little
     * ways ahead to spot some of the numeric types.
     *
     * this only looks far enough (2 or 6 chars) to identify
     * hex and timestamps
     * it might encounter a decimal or a 'd' or an 'e' and
     * decide this token is float or decimal (or int if we
     * hit a non-numeric char) but it may return TOKEN_UNKNOWN_NUMERIC;
     *
     * if will unread everything it's read, and the character
     * passed in as the first digit encountered
     *
     * @param c first char of number read by caller
     * @return numeric token type
     * @throws IOException
     */
    private final int scan_for_numeric_type(int c1) throws IOException
    {
        int   t = IonTokenConstsX.TOKEN_UNKNOWN_NUMERIC;
        int[] read_chars = new int[6];
        int   read_char_count = 0;
        int   c;

        if (!IonTokenConstsX.isDigit(c1)) {
            error(String.format("Expected digit, got U+%04X", c1));
        }

        // the caller needs to unread this if they want to: read_chars[read_char_count++] = c1;

        c = read_char();
        read_chars[read_char_count++] = c;

        if (c1 == '0') {
            // check for hex
            switch(c) {
            case 'x':
            case 'X':
                t = IonTokenConstsX.TOKEN_HEX;
                break;
            case 'd':
            case 'D':
                t = IonTokenConstsX.TOKEN_DECIMAL;
                break;
            case 'e':
            case 'E':
                t = IonTokenConstsX.TOKEN_FLOAT;
                break;
            case '.':  // the decimal might have an 'e' somewhere down the line so we don't really know the type here
            default:
                if (is_value_terminating_character(c)) {
                    t = IonTokenConstsX.TOKEN_INT;
                }
                break;
            }
        }
        if (t == IonTokenConstsX.TOKEN_UNKNOWN_NUMERIC) { // oh for goto :(
            if (IonTokenConstsX.isDigit(c)) { // 2nd digit
                // it might be a timestamp if we have 4 digits, a dash, and a digit
                c = read_char();
                read_chars[read_char_count++] = c;
                if (IonTokenConstsX.isDigit(c)) { // digit 3
                    c = read_char();
                    read_chars[read_char_count++] = c;
                    if (IonTokenConstsX.isDigit(c)) { // last digit of possible year
                        c = read_char();
                        read_chars[read_char_count++] = c;
                        if (c == '-' || c =='T') { // we have dddd- or ddddT looks like a timestamp (or invalid input)
                            t = IonTokenConstsX.TOKEN_TIMESTAMP;
                        }
                    }
                }
            }
        }

        // unread whatever we read, including the passed in char
        do {
            read_char_count--;
            c = read_chars[read_char_count];
            unread_char(c);
        } while (read_char_count > 0);

        return t;
    }

    private final boolean is_value_terminating_character(int c) throws IOException
    {
        boolean isTerminator;

        switch (c) {
            case '/':
            // this is terminating only if it starts a comment of some sort
            c = read_char();
            unread_char(c);  // we never "keep" this character
            isTerminator = (c == '/' || c == '*');
            break;
        case CharacterSequence.CHAR_SEQ_NEWLINE_SEQUENCE_1:          // new line normalization and counting is handled in read_char
        case CharacterSequence.CHAR_SEQ_NEWLINE_SEQUENCE_2:
        case CharacterSequence.CHAR_SEQ_NEWLINE_SEQUENCE_3:
        case CharacterSequence.CHAR_SEQ_ESCAPED_NEWLINE_SEQUENCE_1:
        case CharacterSequence.CHAR_SEQ_ESCAPED_NEWLINE_SEQUENCE_2:
        case CharacterSequence.CHAR_SEQ_ESCAPED_NEWLINE_SEQUENCE_3:
            isTerminator = true;
            break;
        default:
            isTerminator = IonTextUtils.isNumericStop(c);
            break;
        }

        return isTerminator;
    }

    /**
     * variant of scan_numeric_type where the passed in
     * start character was preceded by a minus sign.
     * this will also unread the minus sign.
     *
     * @param c first char of number read by caller
     * @return numeric token type
     * @throws IOException
     */
    private final int scan_negative_for_numeric_type(int c) throws IOException
    {
        assert(c == '-');
        c = read_char();
        int t = scan_for_numeric_type(c);
        if (t == IonTokenConstsX.TOKEN_TIMESTAMP) {
            bad_token(c);
        }
        unread_char(c); // and the caller need to unread the '-'
        return t;
    }

    // TODO: need new test cases since stepping out over values
    //       (or next-ing over them) is quite different from
    //       fully parsing them.  It is generally more lenient
    //       and that may not be best.

    /**
     * this is used to load a previously marked set of bytes
     * into the StringBuilder without escaping.  It expects
     * the caller to have set a save point so that the EOF
     * will stop us at the right time.
     * This does handle UTF8 decoding and surrogate encoding
     * as the bytes are transfered.
     */
    protected void load_raw_characters(StringBuilder sb) throws IOException
    {
        int c = read_char();
        for (;;) {
            c = read_char();
            switch (c) {
            case CharacterSequence.CHAR_SEQ_ESCAPED_NEWLINE_SEQUENCE_1:
            case CharacterSequence.CHAR_SEQ_ESCAPED_NEWLINE_SEQUENCE_2:
            case CharacterSequence.CHAR_SEQ_ESCAPED_NEWLINE_SEQUENCE_3:
            // WAS: case IonTokenConstsX.ESCAPED_NEWLINE_SEQUENCE:
                continue;
            case -1:
                return;
            default:
                if (!IonTokenConstsX.is7bitValue(c)) {
                    c = read_large_char_sequence(c);
                }
            }
            if (IonUTF8.needsSurrogateEncoding(c)) {
                sb.append(IonUTF8.highSurrogate(c));
                c = IonUTF8.lowSurrogate(c);
            }
            sb.append((char)c);
        }
    }

    protected void skip_over_struct() throws IOException
    {
        skip_over_container('}');
    }
    protected void skip_over_list() throws IOException
    {
        skip_over_container(']');
    }
    protected void skip_over_sexp() throws IOException
    {
        skip_over_container(')');
    }
    private void skip_over_container(int terminator) throws IOException
    {
        assert( terminator == '}' || terminator == ']' || terminator == ')' );
        int c;

        for (;;) {
            c = skip_over_whitespace();
            switch (c) {
            case -1:
                unexpected_eof();
            case '}':
            case ']':
            case ')':
                if (c == terminator) { // no point is checking this on every char
                    return;
                }
                break;
            case '"':
                skip_double_quoted_string_helper();
                break;
            case '\'':
                if (is_2_single_quotes_helper()) {
                    skip_triple_quoted_string(null);
                }
                else {
                    c = skip_single_quoted_string(null);
                    unread_char(c);
                }
                break;
            case '(':
                skip_over_container(')');
                break;
            case '[':
                skip_over_container(']');
                break;
            case '{':
                // this consumes lobs as well since the double
                // braces count correctly and the contents
                // of either clobs or blobs will be just content
                c = read_char();
                if (c == '{') {
                    // 2nd '{' - it's a lob of some sort - let's find out what sort
                    c = skip_over_lob_whitespace();
                    if (c == '"') {
                        // clob, double quoted
                        skip_double_quoted_string(null);
                    }
                    else if (c == '\'') {
                     // clob, triple quoted - or error
                        if (!is_2_single_quotes_helper()) {
                            error("invalid single quote in lob content");
                        }
                        skip_triple_quoted_string(null);
                    }
                    else if (c == '}') {
                        // blob, empty (closed immediately) - or error
                        c = read_char();
                        if (c != '}') {
                            error("missing blob close");
                        }
                    }
                }
                else if (c == '}') {
                    // do nothing, we just opened and closed an empty struct
                    // move on, there's nothing to see here ...
                }
                else {
                    skip_over_container('}');
                }
                break;
            default:
                break;
            }
        }
    }

    private int skip_over_number(SavePoint sp) throws IOException
    {
        int c = read_char();

        // first consume any leading 0 to get it out of the way
        if (c == '-') {
            c = read_char();
        }
        // could be a long int, a decimal, a float
        // it cannot be a hex or a valid timestamp
        // so scan digits - if decimal can more digits
        // if d or e eat possible sign
        // scan to end of digits
        c = skip_over_digits(c);
        if (c == '.') {
            c = read_char();
            c = skip_over_digits(c);
        }
        if (c == 'd' || c == 'D' || c == 'e' || c == 'E') {
            c = read_char();
            if (c == '-' || c == '+') {
                c = read_char();
            }
            c = skip_over_digits(c);
        }
        if (sp != null) {
            sp.markEnd(-1);
         }
        return c;
    }
    private int skip_over_int(SavePoint sp) throws IOException
    {
        int c = read_char();
        if (c == '-') {
            c = read_char();
        }
        c = skip_over_digits(c);
        if (sp != null) {
            sp.markEnd(-1);
        }
        return c;
    }
    private int skip_over_digits(int c) throws IOException
    {
        while (IonTokenConstsX.isDigit(c)) {
            c = read_char();
        }
        return c;
    }
    private int skip_over_hex(SavePoint sp) throws IOException
    {
        int c;

        // we probably shouldn't bother to unread the 0x or -0x header
        c = read_char();
        if (c == '-') {
            c = read_char();
        }
        assert(c == '0');
        c = read_char();
        assert(c == 'x' || c == 'X');

        do {
            c = read_char();
        } while (IonTokenConstsX.isHexDigit(c));

        if (sp != null) {
            sp.markEnd(-1);
        }

        return c;
    }
    private int skip_over_decimal(SavePoint sp) throws IOException
    {
        int c = skip_over_number(sp);
        return c;
    }
    private int skip_over_float(SavePoint sp) throws IOException
    {
        int c = skip_over_number(sp);
        return c;
    }
    private int skip_over_timestamp(SavePoint sp) throws IOException
    {
        // we know we have dddd- or ddddT we don't know what follows
        // is should be dddd-mm
        int c = skip_timestamp_past_digits(4);
        if (c == 'T') {
            // yyyyT
            if (sp != null) {
                sp.markEnd(0);
            }
            return skip_over_whitespace(); // prefetch
        }
        if (c != '-') {
            error("invalid timestamp encountered");
        }
        // yyyy-mmT
        // yyyy-mm-ddT
        // yyyy-mm-ddT+hh:mm
        // yyyy-mm-ddThh:mm+hh:mm
        // yyyy-mm-ddThh:mm:ss+hh:mm
        // yyyy-mm-ddThh:mm:ss.dddd+hh:mm
        // yyyy-mm-ddThh:mmZ
        // yyyy-mm-ddThh:mm:ssZ
        // yyyy-mm-ddThh:mm:ss.ddddZ
        c = skip_timestamp_past_digits(2);
        if (c == 'T') {
            // yyyy-mmT
            if (sp != null) {
                sp.markEnd(0);
            }
            return skip_over_whitespace(); // prefetch
        }
        skip_timestamp_validate(c, '-');
        c = skip_timestamp_past_digits(2);
        if ( c != 'T' ) {
            return skip_timestamp_finish(c, sp);
        }
        c = read_char();
        if (!IonTokenConstsX.isDigit(c)) {
            // yyyy-mm-ddT
            return skip_timestamp_finish(skip_optional_timestamp_offset(c), sp);
        }
        // one hour digit already read above
        c = skip_timestamp_past_digits(1);
        if (c != ':') {
            bad_token(c);
        }
        c = skip_timestamp_past_digits(2);
        if (c != ':') {
            // yyyy-mm-ddThh:mm?
            return skip_timestamp_offset_or_z(c, sp);
        }
        c = skip_timestamp_past_digits(2);
        if (c != '.') {
            // yyyy-mm-ddThh:mm:ss?
            return skip_timestamp_offset_or_z(c, sp);
        }
        c = read_char();
        if (IonTokenConstsX.isDigit(c)) {
            c = skip_over_digits(c);
        }
        // yyyy-mm-ddThh:mm:ss.ddd?

        return skip_timestamp_offset_or_z(c, sp);
    }

    private int skip_timestamp_finish(int c, SavePoint sp) throws IOException {
        if (!is_value_terminating_character(c)) {
            bad_token(c);
        }
        if (sp != null) {
            sp.markEnd(-1);
        }
        return c;
    }
    private int skip_optional_timestamp_offset(int c) throws IOException
    {
        if (c == '-' || c == '+') {
            c = skip_timestamp_past_digits(2);
            if (c != ':') {
                bad_token( c );
            }
            c = skip_timestamp_past_digits(2);
        }
        return c;
    }
    private int skip_timestamp_offset_or_z(int c, SavePoint sp) throws IOException
    {
        if (c == '-' || c == '+') {
            c = skip_timestamp_past_digits(2);
            if (c != ':') {
                bad_token( c );
            }
            c = skip_timestamp_past_digits(2);
        }
        else if (c == 'Z' || c == 'z') {
            c = read_char();
<<<<<<< HEAD
        }
        if (sp != null) {
            sp.markEnd(-1);
        }
        return c;
=======
        } else {
            bad_token(c);
        }
        return skip_timestamp_finish(c, sp);
>>>>>>> 37b0bb82
    }
    private final void skip_timestamp_validate(int c, int expected) {
        if (c != expected) {
            error("invalid character '"+(char)c+"' encountered in timestamp (when '"+(char)expected+"' was expected");
        }
    }

    /**
     * Helper method for skipping embedded digits inside a timestamp value.
     * This overload skips exactly the number indicated, and errors if a
     * non-digit is encountered.
     */
    private final int skip_timestamp_past_digits(int len) throws IOException
    {
        // special case of the other overload
        return skip_timestamp_past_digits(len, len);
    }

    /**
     * Helper method for skipping embedded digits inside a timestamp value
     * This overload skips at least min and at most max digits, and errors
     * if a non-digit is encountered in the first min characters read
     */
    private final int skip_timestamp_past_digits(int min, int max) throws IOException
    {
        int c;

        // scan the first min characters insuring they're digits
        while (min > 0) {
            c = read_char();
            if (!IonTokenConstsX.isDigit(c)) {
                error("invalid character '"+(char)c+"' encountered in timestamp");
            }
            --min;
            --max;
        }
        // stop at the first non digit between min and max
        while (max > 0) {
            c = read_char();
            if (!IonTokenConstsX.isDigit(c)) {
                return c;
            }
            --max;
        }
        // max characters reached; stop
        return read_char();
    }
    protected IonType load_number(StringBuilder sb) throws IOException
    {
        boolean has_sign = false;
        long    start_pos;
        int     t, c;

        // this reads int, float, decimal and timestamp strings
        // anything staring with a +, a - or a digit
        //case '0': case '1': case '2': case '3': case '4':
        //case '5': case '6': case '7': case '8': case '9':
        //case '-': case '+':

        start_pos = _stream.getPosition();
        c = read_char();
        has_sign = ((c == '-') || (c == '+'));
        if (has_sign) {
            // if there is a sign character, we just consume it
            // here and get whatever is next in line
            sb.append((char)c);
            c = read_char();
        }

        // first leading digit - to look for hex and
        // to make sure that there is at least 1 digit (or
        // this isn't really a number
        if (!IonTokenConstsX.isDigit(c)) {
            // if it's not a digit, this isn't a number
            // the only non-digit it could have been was a
            // sign character, and we'll have read past that
            // by now
            bad_token(c);
        }

        // the first digit is a special case
        boolean starts_with_zero = (c == '0');
        if (starts_with_zero) {
            // if it's a leading 0 check for a hex value
            int c2 = read_char();
            if (c2 == 'x' || c2 == 'X') {
                sb.append((char)c);
                c = load_hex_value(sb, has_sign, c2);
                return load_finish_number(c, IonTokenConstsX.TOKEN_HEX);
            }
            // not a next value, back up and try again
            unread_char(c2);
        }

        // leading digits
        c = load_digits(sb, c);

        if (c == '-' || c == 'T') {
            // this better be a timestamp and it starts with a 4 digit
            // year followed by a dash and no leading sign
            if (has_sign) bad_token(c);
            long pos = _stream.getPosition();
            long len = pos - start_pos;
            if (len != 5) bad_token(c);
            IonType tt = load_timestamp(sb, c);
            return tt;
        }

        // numbers aren't allowed to have excess leading '0'
        // (zeros) so we have to check here
        if (starts_with_zero) {
            long pos = _stream.getPosition();
            long len = pos - start_pos;
            if (len == 2) {
                if (has_sign) bad_token(c);
            }
            else if (len == 3) {
                if (!has_sign) bad_token(c);
            }
            else {
                bad_token(c);
            }
        }
        if (c == '.') {
            // so if it's a float of some sort
            // mark it as at least a DECIMAL
            // and read the "fraction" digits
            sb.append((char)c);
            c = read_char();
            c = load_digits(sb, c);
            t = IonTokenConstsX.TOKEN_DECIMAL;
        }
        else {
            t = IonTokenConstsX.TOKEN_INT;
        }

        // see if we have an exponential as in 2d+3
        if (c == 'e' || c == 'E') {
            t = IonTokenConstsX.TOKEN_FLOAT;
            sb.append((char)c);
            c = load_exponent(sb);  // the unused lookahead char
        }
        else if (c == 'd' || c == 'D') {
            t = IonTokenConstsX.TOKEN_DECIMAL;
            sb.append((char)c);
            c = load_exponent(sb);
        }
        return load_finish_number(c, t);
    }
    private final IonType load_finish_number(int c, int t) throws IOException
    {
        // all forms of numeric need to stop someplace rational
        if (! is_value_terminating_character(c)) bad_token(c);

        // we read off the end of the number, so put back
        // what we don't want, but what ever we have is an int
        unread_char(c);
        IonType it = IonTokenConstsX.ion_type_of_scalar(t);
        return it;
    }
    // this returns the lookahead character it didn't use so the caller
    // can unread it
    private final int load_exponent(StringBuilder sb) throws IOException
    {
        int c = read_char();
        if (c == '-' || c == '+') {
            sb.append((char)c);
            c = read_char();
        }
        c = load_digits(sb, c);

        if (c == '.') {
            sb.append((char)c);
            c = read_char();
            c = load_digits(sb, c);
        }
        return c;
    }
    private final int load_digits(StringBuilder sb, int c) throws IOException
    {
        while (IonTokenConstsX.isDigit(c)) {
            sb.append((char)c);
            c = read_char();
        }
        return c;
    }
    private final void load_fixed_digits(StringBuilder sb, int len) throws IOException
    {
        int c;

        switch (len) {
        default:
            while (len > 4) {
                c = read_char();
                if (!IonTokenConstsX.isDigit(c)) bad_token(c);
                sb.append((char)c);
                len--;
            }
            // fall through
        case 4:
            c = read_char();
            if (!IonTokenConstsX.isDigit(c)) bad_token(c);
            sb.append((char)c);
            // fall through
        case 3:
            c = read_char();
            if (!IonTokenConstsX.isDigit(c)) bad_token(c);
            sb.append((char)c);
            // fall through
        case 2:
            c = read_char();
            if (!IonTokenConstsX.isDigit(c)) bad_token(c);
            sb.append((char)c);
            // fall through
        case 1:
            c = read_char();
            if (!IonTokenConstsX.isDigit(c)) bad_token(c);
            sb.append((char)c);
            break;
        }

        return;
    }
    private final IonType load_timestamp(StringBuilder sb, int c) throws IOException
    {
        // we read the year in our caller, we should only be
        // here is we read 4 digits and then a dash or a 'T'
        assert (c == '-' || c == 'T');

        sb.append((char)c);

        // if it's 'T' we done: yyyyT
        if (c == 'T') {
            c = read_char(); // because we'll unread it before we return
            return load_finish_number(c, IonTokenConstsX.TOKEN_TIMESTAMP);
        }

        // read month
        load_fixed_digits(sb, 2);

        c = read_char();
        if (c == 'T') {
            sb.append((char)c);
            c = read_char(); // because we'll unread it before we return
            return load_finish_number(c, IonTokenConstsX.TOKEN_TIMESTAMP);
        }
        if (c != '-') bad_token(c);

        // read day
        sb.append((char)c);
        load_fixed_digits(sb, 2);

        // look for the 'T', otherwise we're done (and happy about it)
        c = read_char();
        if (c != 'T') {
            return load_finish_number(c, IonTokenConstsX.TOKEN_TIMESTAMP);
        }

        // so either we're done or we must at least hours and minutes
        // hour
        sb.append((char)c);
        c = read_char();
        if (!IonTokenConstsX.isDigit(c)) {
            return load_finish_number(c, IonTokenConstsX.TOKEN_TIMESTAMP);
        }
        sb.append((char)c);
        load_fixed_digits(sb,1); // we already read the first digit
        c = read_char();
        if (c != ':') bad_token(c);

        // minutes
        sb.append((char)c);
        load_fixed_digits(sb, 2);
        c = read_char();
        if (c == ':') {
            // seconds are optional
            // and first we'll have the whole seconds
            sb.append((char)c);
            load_fixed_digits(sb, 2);
            c = read_char();
            if (c == '.') {
                sb.append((char)c);
                c = read_char();
                // Per spec and W3C Note http://www.w3.org/TR/NOTE-datetime
                // We require at least one digit after the decimal point.
                if (!IonTokenConstsX.isDigit(c)) {
                    expected_but_found("at least one digit after timestamp's decimal point", c);
                }
                c = load_digits(sb,c);
            }
        }

        // since we have a time, we have to have a timezone of some sort
        // the timezone offset starts with a '+' '-' 'Z' or 'z'
        if (c == 'z' || c == 'Z') {
            sb.append((char)c);
            c = read_char(); // read ahead since we'll check for a valid ending in a bit
        }
        else if (c == '+' || c == '-') {
            // then ... hours of time offset
            sb.append((char)c);
            load_fixed_digits(sb, 2);
            c = read_char();
            if (c != ':') {
                // those hours need their minutes if it wasn't a 'z'
                // (above) then it has to be a +/- hours { : minutes }
                bad_token(c);
            }
            // and finally the *not* optional minutes of time offset
            sb.append((char)c);
            load_fixed_digits(sb, 2);
            c = read_char();
        }
        else {
            // some sort of offset is required with a time value
            // if it wasn't a 'z' (above) then it has to be a +/- hours { : minutes }
            bad_token(c);
        }
        return load_finish_number(c, IonTokenConstsX.TOKEN_TIMESTAMP);
    }
    private final int load_hex_value(StringBuilder sb, boolean has_sign, int c2) throws IOException
    {
        int c = read_char();

        assert(c2 == 'x' || c2 == 'X');
        sb.append((char)c2);

        // read the hex digits
        do {
            sb.append((char)c);
            c = read_char();
        } while(IonTokenConstsX.isHexDigit(c));

        // we have to do this later because of the optional
        // sign _start += has_sign ? 1 : 2; //  skip over the
        // "0x" (they're ASCII so 2 is correct)
        return c;
    }

    private final int skip_over_symbol(SavePoint sp) throws IOException
    {
        int c = read_char();

        while(IonTokenConstsX.isValidSymbolCharacter(c)) {
            c = read_char();
        }

        if (sp != null) {
            sp.markEnd(0);
         }
        return c;
    }
    protected void load_symbol(StringBuilder sb) throws IOException
    {
        int c = read_char();
        if (c == '$') {
            // since this *might* be a '$'<number> symbol it get special treatment
            sb.append((char)c);
            load_symbol_as_possible_id(sb);
        }
        else {
            // as long as this isn't a '$'<number> symbol just load it
            while(IonTokenConstsX.isValidSymbolCharacter(c)) {
                sb.append((char)c);
                c = read_char();
            }
            unread_char(c);
        }
        return;
    }
    private void load_symbol_as_possible_id(StringBuilder sb) throws IOException
    {
        // note the first character was a '$'
        assert(sb.length() == 1 && sb.charAt(0) == '$');

        boolean all_numeric = true;

        int c = read_char();
        while(IonTokenConstsX.isValidSymbolCharacter(c)) {
            sb.append((char)c);
            if (!IonTokenConstsX.isDigit(c)) {
                all_numeric = false;
            }
            c = read_char();
        }
        unread_char(c);

        if (all_numeric) {
            // here we have to normalize (that is remove
            // any leading '0's) the int value
            // this should be an unusual case so the cost
            // here isn't a major issue
            while(sb.length() > 2) {
                c = sb.charAt(1); // right after the '$'
                if (c != '0') {
                    break;
                }
                sb.deleteCharAt(1);
            }
        }

        return;
    }

    private int skip_over_symbol_operator(SavePoint sp) throws IOException
    {
        //int token_type;
        int c = read_char();

        // lookahead for +inf and -inf
        if (peek_inf_helper(c)) // this will consume the inf if it succeeds
        {
            // do nothing, peek_inf did all the work for us
            // (such as it is)
            c = read_char();
        }
        else {
            assert(IonTokenConstsX.isValidExtendedSymbolCharacter(c));

            // if it's not +/- inf then we'll just read the characters normally
            while (IonTokenConstsX.isValidExtendedSymbolCharacter(c)) {
                c = read_char();
            }
        }
        if (sp != null) {
            sp.markEnd(0);
        }
        return c;
    }
    protected void load_symbol_operator(StringBuilder sb) throws IOException
    {
        int c = read_char();

        // lookahead for +inf and -inf
        if ((c == '+' || c == '-') && peek_inf_helper(c)) { // this will consume the inf if it succeeds
            sb.append((char)c);
            sb.append("inf");
        }
        else {
            assert(IonTokenConstsX.isValidExtendedSymbolCharacter(c));

            // if it's not +/- inf then we'll just read the characters normally
            while (IonTokenConstsX.isValidExtendedSymbolCharacter(c)) {
                sb.append((char)c);
                c = read_char();
            }
            unread_char(c);
        }

        return;
    }
    private final int skip_single_quoted_string(SavePoint sp) throws IOException
    {
        int c;

        // the position should always be correct here
        // since there's no reason to lookahead into a
        // quoted symbol

        for (;;) {
            c = read_char();
            switch (c) {
            case -1: unexpected_eof();
            case '\'':
                if (sp != null) {
                   sp.markEnd(-1);
                }
                return read_char(); // Return the next character beyond the token
            case '\\':
                c = read_char();
                break;
            }
        }
    }
    protected int load_single_quoted_string(StringBuilder sb, boolean is_clob) throws IOException
    {
        int c;

        for (;;) {
            c = read_char();
            switch (c) {
            case CharacterSequence.CHAR_SEQ_ESCAPED_NEWLINE_SEQUENCE_1:
            case CharacterSequence.CHAR_SEQ_ESCAPED_NEWLINE_SEQUENCE_2:
            case CharacterSequence.CHAR_SEQ_ESCAPED_NEWLINE_SEQUENCE_3:
                continue;
            case -1:
            case '\'':
                return c;
            case CharacterSequence.CHAR_SEQ_NEWLINE_SEQUENCE_1:          // new line normalization and counting is handled in read_char
            case CharacterSequence.CHAR_SEQ_NEWLINE_SEQUENCE_2:
            case CharacterSequence.CHAR_SEQ_NEWLINE_SEQUENCE_3:
                bad_token(c);
            case '\\':
                c = read_char();
                c = read_escaped_char_content_helper(c, is_clob);
                break;
            default:
                if (!is_clob && !IonTokenConstsX.is7bitValue(c)) {
                    c = read_large_char_sequence(c);
                }
            }

            if (!is_clob) {
                if (IonUTF8.needsSurrogateEncoding(c)) {
                    sb.append(IonUTF8.highSurrogate(c));
                    c = IonUTF8.lowSurrogate(c);
                }
            }
            else if (IonTokenConstsX.is8bitValue(c)) {
                bad_token(c);
            }
            sb.append((char)c);
        }
    }

    private void skip_double_quoted_string(SavePoint sp) throws IOException
    {
        skip_double_quoted_string_helper();
        if (sp != null) {
            sp.markEnd(-1);
        }
    }
    private final void skip_double_quoted_string_helper() throws IOException
    {
        int c;
        for (;;) {
            c = read_char();
            switch (c) {
            case -1:
                unexpected_eof(); // throws
            case CharacterSequence.CHAR_SEQ_NEWLINE_SEQUENCE_1:          // new line normalization and counting is handled in read_char
            case CharacterSequence.CHAR_SEQ_NEWLINE_SEQUENCE_2:
            case CharacterSequence.CHAR_SEQ_NEWLINE_SEQUENCE_3:
                bad_token(c); // throws
            case '"':
                return;
            case '\\':
                c = read_char();
                break;
            }
        }
    }

    protected int load_double_quoted_string(StringBuilder sb, boolean is_clob) throws IOException
    {
        int c;

        for (;;) {
            c = read_char();
            switch (c) {
            case CharacterSequence.CHAR_SEQ_ESCAPED_NEWLINE_SEQUENCE_1:
            case CharacterSequence.CHAR_SEQ_ESCAPED_NEWLINE_SEQUENCE_2:
            case CharacterSequence.CHAR_SEQ_ESCAPED_NEWLINE_SEQUENCE_3:
                continue;
            case -1:
            case '"':
                return c;
            case CharacterSequence.CHAR_SEQ_NEWLINE_SEQUENCE_1:          // new line normalization and counting is handled in read_char
            case CharacterSequence.CHAR_SEQ_NEWLINE_SEQUENCE_2:
            case CharacterSequence.CHAR_SEQ_NEWLINE_SEQUENCE_3:
                bad_token(c);
            case '\\':
                c = read_char_escaped(c, is_clob);
                break;
            default:
                if (!is_clob && !IonTokenConstsX.is7bitValue(c)) {
                    c = read_large_char_sequence(c);
                }
                break;
            }

            if (!is_clob) {
                if (IonUTF8.needsSurrogateEncoding(c)) {
                    sb.append(IonUTF8.highSurrogate(c));
                    c = IonUTF8.lowSurrogate(c);
                }
            }
            sb.append((char)c);
        }
    }
    protected int read_double_quoted_char(boolean is_clob) throws IOException
    {
        int c = read_char();

        switch (c) {
        case '"':
            unread_char(c);
            c = CharacterSequence.CHAR_SEQ_STRING_TERMINATOR;
            break;
        case -1:
            break;
        case '\\':
            c = read_char_escaped(c, is_clob);
            break;
        default:
            if (!is_clob && !IonTokenConstsX.is7bitValue(c)) {
                c = read_large_char_sequence(c);
            }
            break;
        }

        return c;
    }

    private void skip_triple_quoted_string(SavePoint sp) throws IOException
    {
        // starts AFTER the 3 quotes have been consumed
        int c;
        for (;;) {
            c = read_char();
            switch (c) {
            case -1:
                unexpected_eof();
            case '\'':
                c = read_char();
                if (c == '\'') { // 2nd quote
                    c = read_char(); // possibly the 3rd
                    if (sp != null) {
                        sp.markEnd(-3);
                    }
                    if (c == '\'') { // it is the 3rd quote - end of this segment
                        c = skip_over_whitespace();
                        if (c == '\'' && is_2_single_quotes_helper()) {
                            // there's another segment so read the next segment as well
                            break;
                        }
                        // end of last segment
                        unread_char(c);
                        return;
                    }
                }
                break;
            case '\\':
                c = read_char();
               break;
            }
        }
    }
    protected int load_triple_quoted_string(StringBuilder sb, boolean is_clob) throws IOException {
        int c;

        for (;;) {
            c = read_triple_quoted_char(is_clob);
            switch(c) {
            case CharacterSequence.CHAR_SEQ_STRING_TERMINATOR:
            case CharacterSequence.CHAR_SEQ_EOF: // was EOF
                return c;
            case CharacterSequence.CHAR_SEQ_NEWLINE_SEQUENCE_1:          // new line normalization and counting is handled in read_char
                c = '\n';
                break;
            case CharacterSequence.CHAR_SEQ_NEWLINE_SEQUENCE_2:
                // TODO: uncomment if we don't want to normalize end of line: c = '\r';
                c = '\n';
                break;
            case CharacterSequence.CHAR_SEQ_NEWLINE_SEQUENCE_3:
                // TODO: uncomment if we don't want to normalize end of line: sb.append('\r');
                c = '\n';
                break;
            case CharacterSequence.CHAR_SEQ_ESCAPED_NEWLINE_SEQUENCE_1:
            case CharacterSequence.CHAR_SEQ_ESCAPED_NEWLINE_SEQUENCE_2:
            case CharacterSequence.CHAR_SEQ_ESCAPED_NEWLINE_SEQUENCE_3:
            case CharacterSequence.CHAR_SEQ_STRING_NON_TERMINATOR:
                continue;
            default:
                break;
            }
            // if this isn't a clob we need to decode UTF8 and
            // handle surrogate encoding (otherwise we don't care)
            if (!is_clob) {
                if (IonUTF8.needsSurrogateEncoding(c)) {
                    sb.append(IonUTF8.highSurrogate(c));
                    c = IonUTF8.lowSurrogate(c);
                }
            }
            sb.append((char)c);
        }
    }

    protected int read_triple_quoted_char(boolean is_clob) throws IOException
    {
        int c = read_char();
        switch (c) {
        case '\'':
            if (is_2_single_quotes_helper()) {
                // so at this point we are at the end of the closing
                // triple quote - so we need to look ahead to see if
                // there's just whitespace and a new opening triple quote
                c = skip_over_whitespace();
                if (c == '\'' && is_2_single_quotes_helper()) {
                    // there's another segment so read the next segment as well
                    // since we're now just before char 1 of the next segment
                    // loop again, but don't append this char
                    return CharacterSequence.CHAR_SEQ_STRING_NON_TERMINATOR;
                }
                // end of last segment - we're done (although we read a bit too far)
                unread_char(c);
                c = CharacterSequence.CHAR_SEQ_STRING_TERMINATOR;
            }
            break;
        case '\\':
            c = read_char_escaped(c, is_clob);
            break;
        case CharacterSequence.CHAR_SEQ_ESCAPED_NEWLINE_SEQUENCE_1:
        case CharacterSequence.CHAR_SEQ_ESCAPED_NEWLINE_SEQUENCE_2:
        case CharacterSequence.CHAR_SEQ_ESCAPED_NEWLINE_SEQUENCE_3:
        case CharacterSequence.CHAR_SEQ_NEWLINE_SEQUENCE_1:
        case CharacterSequence.CHAR_SEQ_NEWLINE_SEQUENCE_2:
        case CharacterSequence.CHAR_SEQ_NEWLINE_SEQUENCE_3:
            break;
        case -1:
            break;
        default:
            if (!is_clob && !IonTokenConstsX.is7bitValue(c)) {
                c = read_large_char_sequence(c);
            }
            break;
        }

        return c;
    }

    protected void skip_over_lob(int lobToken, SavePoint sp) throws IOException {
        switch(lobToken) {
        case IonTokenConstsX.TOKEN_STRING_DOUBLE_QUOTE:
            skip_double_quoted_string(sp);
            break;
        case IonTokenConstsX.TOKEN_STRING_TRIPLE_QUOTE:
            skip_triple_quoted_string(sp);
            break;
        case IonTokenConstsX.TOKEN_OPEN_DOUBLE_BRACE:
            skip_over_blob(sp);
            break;
        default:
            error("unexpected token "+IonTokenConstsX.getTokenName(getToken())+" encountered for lob content");
        }
    }
    protected void load_clob(int lobToken, StringBuilder sb) throws IOException
    {
        switch(lobToken) {
        case IonTokenConstsX.TOKEN_STRING_DOUBLE_QUOTE:
            load_double_quoted_string(sb, true);
            break;
        case IonTokenConstsX.TOKEN_STRING_TRIPLE_QUOTE:
            load_triple_quoted_string(sb, true);
            break;
        case IonTokenConstsX.TOKEN_OPEN_DOUBLE_BRACE:
            load_blob(sb);
            break;
        default:
            error("unexpected token "+IonTokenConstsX.getTokenName(getToken())+" encountered for lob content");
        }
    }
    private final int read_char_escaped(int c, boolean is_clob) throws IOException
    {
        for (;;) {
            switch (c) {
            case CharacterSequence.CHAR_SEQ_ESCAPED_NEWLINE_SEQUENCE_1:
            case CharacterSequence.CHAR_SEQ_ESCAPED_NEWLINE_SEQUENCE_2:
            case CharacterSequence.CHAR_SEQ_ESCAPED_NEWLINE_SEQUENCE_3:
                // loop again, we don't want empty escape chars
                c = read_char();
                continue;
            case '\\':
                c = read_char();
                if (c < 0) {
                    unexpected_eof();
                }
                c = read_escaped_char_content_helper(c, is_clob);
                if (c == CharacterSequence.CHAR_SEQ_ESCAPED_NEWLINE_SEQUENCE_1
                 || c == CharacterSequence.CHAR_SEQ_ESCAPED_NEWLINE_SEQUENCE_2
                 || c == CharacterSequence.CHAR_SEQ_ESCAPED_NEWLINE_SEQUENCE_3
                ) {
                    // loop again, we don't want empty escape chars
                    c = read_char();
                    continue;
                }
                if (c == IonTokenConstsX.ESCAPE_NOT_DEFINED) bad_escape_sequence();
                break;
            default:
                if (!is_clob && !IonTokenConstsX.is7bitValue(c)) {
                    c = read_large_char_sequence(c);
                }
                break;
            }
            break; // at this point we have a post-escaped character to return to the caller
        }

        if (c == CharacterSequence.CHAR_SEQ_EOF) return c;
        if (is_clob && !IonTokenConstsX.is8bitValue(c)) {
            error("invalid character ["+ IonTextUtils.printCodePointAsString(c)+"] in CLOB");
        }
        return c;
    }

    private final int read_large_char_sequence(int c) throws IOException
    {
        if (_stream._is_byte_data) {
            return read_ut8_sequence(c);
        }
        if (IonConstants.isHighSurrogate(c)) {
            int c2 = read_char();
            if (IonConstants.isLowSurrogate(c2)) {
                c = IonConstants.makeUnicodeScalar(c, c2);
            }
            else {
                // we don't always pair up surrogates here
                // our caller does that
                unread_char(c2);
            }
        }
        return c;
    }
    private final int read_ut8_sequence(int c) throws IOException
    {
        assert(!IonTokenConstsX.is7bitValue(c)); // this should have the high order bit set
        int len = IonUTF8.getUTF8LengthFromFirstByte(c);
        int b2, b3, b4;
        switch (len) {
        case 1:
            break;
        case 2:
            b2 = read_char();
            c = IonUTF8.twoByteScalar(c, b2);
            break;
        case 3:
            b2 = read_char();
            b3 = read_char();
            c = IonUTF8.threeByteScalar(c, b2, b3);
            break;
        case 4:
            b2 = read_char();
            b3 = read_char();
            b4 = read_char();
            c = IonUTF8.fourByteScalar(c, b2, b3, b4);
            break;
        default:
            error("invalid UTF8 starting byte");
        }
        return c;
    }

    private void skip_over_blob(SavePoint sp) throws IOException
    {
        int c = skip_over_lob_whitespace();
        for (;;) {
            if (c == UnifiedInputStreamX.EOF) break;
            if (c == '}') break;
            c = skip_over_lob_whitespace();
        }
        if (sp != null) {
            // we don't care about these last 2 closing curly braces
            // but we may have seen one of them already
            int offset = (c == '}') ? -1 : 0;
            sp.markEnd(offset);
        }
        // did we hit EOF or the first '}' ?
        if (c != '}') unexpected_eof();
        c = read_char();
        if (c < 0) {
            unexpected_eof();
        }
        if (c != '}') {
            String message = "improperly closed BLOB, "
                           + IonTextUtils.printCodePointAsString(c)
                           + " encountered when '}' was expected";
            error(message);
        }
        if (sp != null) {
            sp.markEnd();
        }
        return;
    }
    protected void load_blob(StringBuilder sb) throws IOException {
        int c;

        for (;;) {
            c = read_base64_byte();
            if (c == UnifiedInputStreamX.EOF) {
                break;
            }
            sb.append(c);
        }
        // did we hit EOF or the first '}' ?
        if (_stream.isEOF()) unexpected_eof();

        c = read_char();
        if (c < 0) {
            unexpected_eof();        }
        if (c != '}') {
            String message = "improperly closed BLOB, "
                           + IonTextUtils.printCodePointAsString(c)
                           + " encountered when '}' was expected";
            error(message);
        }
        return;
    }

    private final int read_escaped_char_content_helper(int c1, boolean is_clob) throws IOException
    {
        if (c1 < 0) {
            switch (c1) {
            case CharacterSequence.CHAR_SEQ_NEWLINE_SEQUENCE_1:          // new line normalization and counting is handled in read_char
                return CharacterSequence.CHAR_SEQ_ESCAPED_NEWLINE_SEQUENCE_1;
            case CharacterSequence.CHAR_SEQ_NEWLINE_SEQUENCE_2:
                return CharacterSequence.CHAR_SEQ_ESCAPED_NEWLINE_SEQUENCE_2;
            case CharacterSequence.CHAR_SEQ_NEWLINE_SEQUENCE_3:
                return CharacterSequence.CHAR_SEQ_ESCAPED_NEWLINE_SEQUENCE_3;
            default:
                bad_escape_sequence(c1);
            }
        }
        if (!IonTokenConstsX.isValueEscapeStart(c1)) {
            bad_escape_sequence(c1);
        }
        int c2 = IonTokenConstsX.escapeReplacementCharacter(c1);
        switch (c2) {
        case IonTokenConstsX.ESCAPE_NOT_DEFINED:
            assert(("invalid escape start characters (line "+((char)c1)+" should have been removed by isValid").equals("failure"));
            break;
        case IonTokenConstsX.ESCAPE_LITTLE_U:
            if (is_clob) {
                bad_escape_sequence(c2);
            }
            c2 = read_hex_escape_sequence_value(4);
            break;
        case IonTokenConstsX.ESCAPE_BIG_U:
            if (is_clob) {
                bad_escape_sequence(c2);
            }
            c2 = read_hex_escape_sequence_value(8);
            break;
        case IonTokenConstsX.ESCAPE_HEX:
            c2 = read_hex_escape_sequence_value(2);
            break;
        }
        return c2;
    }
    private final int read_hex_escape_sequence_value(int len) throws IOException
    {
        int hexchar = 0;
        while (len > 0) {
            len--;
            int c = read_char();
            if (c < 0) {
                unexpected_eof();
            }
            int d = IonTokenConstsX.hexDigitValue(c);
            if (d < 0) return -1;
            hexchar = (hexchar << 4) + d;
        }
        if (len > 0) {
            String message = "invalid hex digit ["
                + IonTextUtils.printCodePointAsString(hexchar)
                + "] in escape sequence";
            error(message);
        }
        return hexchar;
    }

    public final int read_base64_byte() throws IOException
    {
        int b;
        if (_base64_prefetch_count < 1) {
            b = read_base64_byte_helper();
        }
        else {
            b = (_base64_prefetch_stack & 0xff);
            _base64_prefetch_stack >>= 8;
            _base64_prefetch_count--;
        }
        return b;
    }
    private final int read_base64_byte_helper() throws IOException
    {
        // if there's any data left to read (the normal case)
        // we'll read 4 characters off the input source and
        // generate 1-3 bytes to return to the user.  That
        // will be 1 byte returned immediately and 0-2 bytes
        // put on the _binhex_stack to return later

        int c = skip_over_lob_whitespace();
        if (c == UnifiedInputStreamX.EOF || c == '}') {
            // we'll figure how which is which by check the stream for eof
            return UnifiedInputStreamX.EOF;
        }

        int c1 = read_base64_getchar_helper(c);
        int c2 = read_base64_getchar_helper();
        int c3 = read_base64_getchar_helper();
        int c4 = read_base64_getchar_helper();

        int b1, len = decode_base64_length(c1, c2, c3, c4);

        _base64_prefetch_stack = 0;
        _base64_prefetch_count = len - 1;
        switch (len) {
        default:
            throw new IonReaderTextTokenException("invalid binhex sequence encountered at offset"+input_position());
        case 3:
            int b3  = decode_base64_byte3(c1, c2, c3, c4);
            _base64_prefetch_stack = (b3 << 8) & 0xff00;
            // fall through
        case 2:
            int b2  = decode_base64_byte2(c1, c2, c3, c4);
            _base64_prefetch_stack |= (b2 & 0xff);
            // fall through
        case 1:
            b1 = decode_base64_byte1(c1, c2, c3, c4);
            // fall through
        }
        return b1;
    }
    private final int read_base64_getchar_helper(int c) throws IOException {
        assert( ! (c == UnifiedInputStreamX.EOF || c == '}') );

        if (c == UnifiedInputStreamX.EOF || c == '}') {
            return UnifiedInputStreamX.EOF;
        }
        if (c == BASE64_TERMINATOR_CHAR) {
            error("invalid base64 image - excess terminator characters ['=']");
        }
        return read_base64_getchar_helper2(c);
    }
    private final int read_base64_getchar_helper() throws IOException {
        int c = skip_over_lob_whitespace();
        if (c == UnifiedInputStreamX.EOF || c == '}') {
            error("invalid base64 image - too short");
        }
        return read_base64_getchar_helper2(c);
    }
    private final int read_base64_getchar_helper2(int c) throws IOException {
        assert( ! (c == UnifiedInputStreamX.EOF || c == '}') );

        if (c == BASE64_TERMINATOR_CHAR) {
            // we're using a new EOF here since the '=' is in range
            // of 0-63 (6 bits) and we don't want to confuse it with
            // the normal EOF
            return BASE64_EOF;
        }
        int b = BASE64_CHAR_TO_BIN[c & 0xff];
        if (b == UnifiedInputStreamX.EOF || !IonTokenConstsX.is8bitValue(c)) {
            String message = "invalid character "
                           + Character.toString((char)c)
                           + " encountered in base64 value at "
                           + input_position();
            throw new IonReaderTextTokenException(message);
        }
        return b;
    }
    private final static int decode_base64_length(int c1, int c2, int c3, int c4) {
        int len = 3;
        if (c4 != BASE64_EOF)      len = 3;
        else if (c3 != BASE64_EOF) len = 2;
        else                       len = 1;
        return len;
    }
    private final static int decode_base64_byte1(int c1, int c2, int c3, int c4) {
        //extracted from Base64Encoder.java:
        // convert =  c1 << 18;    [6:1] + 18 => [24:19]
        // convert |= (c2 << 12);  [6:1] + 12 => [18:13]
        // b1 = (char)((convert & 0x00FF0000) >> 16);  [32:1] & 0x00FF0000 => [24:17] - 16 => [8:1]
        // byte1 uses the 6 bits in char1 + 2 highest bits (out of 6) from char2
        if (_debug) assert(decode_base64_length(c1, c2, c3, c4) >= 1);
        int b1 = (((c1 << 2) & 0xfc) | ((c2 >> 4) & 0x03));
        return b1;
    }
    private final static int decode_base64_byte2(int c1, int c2, int c3, int c4) {
        //convert |= (c2 << 12);  [6:1]+12 => [18:13]
        //convert |= (c3 << 6);   [6:1]+6  => [12:7]
        //b2 = (char)((convert & 0x0000FF00) >> 8); [32:1] & 0x0000FF00 => [16:9] - 8 => [8:1]
        // [18:13] - 8 -> [10:5] or [6:5] from c2
        // [12:7] - 8 -> [4:-1] or [6:3] - 2 from c3
        //byte2 uses 4 low bits from c2 and 4 high bits from c3
        if (_debug) assert(decode_base64_length(c1, c2, c3, c4) >= 2);
        int b2 = (((c2 << 4) & 0xf0) | ((c3 >> 2) & 0x0f)) & 0xff;
        return b2;
    }
    private final static int decode_base64_byte3(int c1, int c2, int c3, int c4) {
        // convert |= (c3 << 6); [6:1]+6  => [12:7]
        // convert |= (c4 << 0); [6:1]+9  => [6:1]
        // b3 = (char)((convert & 0x000000FF) >> 0);
        // b3 uses low 2 bits from c3 and all 6 bits of c4
        if (_debug) assert(decode_base64_length(c1, c2, c3, c4) >= 3);
        int b3 = (((c3 & 0x03) << 6) | (c4 & 0x3f)) & 0xff;
        return b3;
    }

    protected void save_point_start(SavePoint sp) throws IOException
    {
        assert(sp != null && sp.isClear());
        long line_number = _line_count;
        long line_start = _line_starting_position;
        sp.start(line_number, line_start);
    }
    protected void save_point_activate(SavePoint sp) throws IOException
    {
        assert(sp != null && sp.isDefined());
        long line_number = _line_count;
        long line_start  = _line_starting_position;
        // this will set the "restore" (aka prev) line and start offset so
        // that when we pop the save point we'll get the correct line & char
        _stream._save_points.savePointPushActive(sp, line_number, line_start);
        _line_count = sp.getStartLineNumber();
        _line_starting_position = sp.getStartLineStart();
    }
    protected void save_point_deactivate(SavePoint sp) throws IOException
    {
        assert(sp != null && sp.isActive());

        _stream._save_points.savePointPopActive(sp);
        _line_count = sp.getPrevLineNumber();
        _line_starting_position = sp.getPrevLineStart();
    }

    protected final void error(String message)
    {
        String message2 = message + input_position();
        throw new IonReaderTextTokenException(message2);
    }
    protected final void unexpected_eof()
    {
        String message = "unexpected EOF encountered "+input_position();
        throw new UnexpectedEofException(message);
    }
    protected final void bad_escape_sequence()
    {
        String message = "bad escape character encountered "+input_position();
        throw new IonReaderTextTokenException(message);
    }
    protected final void bad_escape_sequence(int c)
    {
        String message = "bad escape character '"+IonTextUtils.printCodePointAsString(c)+"' encountered "+input_position();
        throw new IonReaderTextTokenException(message);
    }
    protected final void bad_token_start(int c)
    {
        String message = "bad character ["+c+", "+IonTextUtils.printCodePointAsString(c)+"] encountered where a token was supposed to start "+input_position();
        throw new IonReaderTextTokenException(message);
    }
    protected final void bad_token(int c)
    {
        String charStr = IonTextUtils.printCodePointAsString(c);
        String message = "a bad character " + charStr + " was encountered "+input_position();
        throw new IonReaderTextTokenException(message);
    }

    protected final void expected_but_found(String expected, int c)
    {
        String charStr = IonTextUtils.printCodePointAsString(c);
        String message =
            "Expected " + expected + " but found " + charStr + input_position();
        throw new IonReaderTextTokenException(message);
    }

    static public class IonReaderTextTokenException extends IonException {
        private static final long serialVersionUID = 1L;
        IonReaderTextTokenException(String msg) {
            super(msg);
        }
    }
}<|MERGE_RESOLUTION|>--- conflicted
+++ resolved
@@ -115,10 +115,6 @@
 
     private final void unread_char(int c)
     {
-<<<<<<< HEAD
-        if (c == IonTokenConstsX.EMPTY_ESCAPE_SEQUENCE || c == '\n') {
-            c = line_count_unread(c);
-=======
         if (c < 0) {
             switch (c) {
             case CharacterSequence.CHAR_SEQ_NEWLINE_SEQUENCE_1:
@@ -156,9 +152,7 @@
         }
         else  {
             _stream.unread(c);
->>>>>>> 37b0bb82
-        }
-        _stream.unread(c);
+        }
     }
 
     private final int line_count_unread(int c) {
@@ -545,7 +539,7 @@
             c2 = read_char();
             if (c2 != '{') {
                 unread_char(c2);
-                return next_token_finish(IonTokenConstsX.TOKEN_OPEN_BRACE, true);
+                return next_token_finish(IonTokenConstsX.TOKEN_OPEN_BRACE, true); // CAS: 9 nov 2009
             }
             return next_token_finish(IonTokenConstsX.TOKEN_OPEN_DOUBLE_BRACE, true);
         case '}':
@@ -555,11 +549,11 @@
             // two structs together. see tryForDoubleBrace() below
             return next_token_finish(IonTokenConstsX.TOKEN_CLOSE_BRACE, false);
         case '[':
-            return next_token_finish(IonTokenConstsX.TOKEN_OPEN_SQUARE, false);
+            return next_token_finish(IonTokenConstsX.TOKEN_OPEN_SQUARE, true); // CAS: 9 nov 2009
         case ']':
             return next_token_finish(IonTokenConstsX.TOKEN_CLOSE_SQUARE, false);
         case '(':
-            return next_token_finish(IonTokenConstsX.TOKEN_OPEN_PAREN, false);
+            return next_token_finish(IonTokenConstsX.TOKEN_OPEN_PAREN, true); // CAS: 9 nov 2009
         case ')':
             return next_token_finish(IonTokenConstsX.TOKEN_CLOSE_PAREN, false);
         case ',':
@@ -639,7 +633,7 @@
         }
         throw new IonException("invalid state: next token switch shouldn't exit");
     }
-    private int next_token_finish(int token, boolean content_is_waiting) {
+    private final int next_token_finish(int token, boolean content_is_waiting) {
         _token = token;
         _unfinished_token = content_is_waiting;
         return _token;
@@ -915,6 +909,7 @@
                 t = IonTokenConstsX.TOKEN_FLOAT;
                 break;
             case '.':  // the decimal might have an 'e' somewhere down the line so we don't really know the type here
+                break;
             default:
                 if (is_value_terminating_character(c)) {
                     t = IonTokenConstsX.TOKEN_INT;
@@ -1151,9 +1146,12 @@
             }
             c = skip_over_digits(c);
         }
+        if (!is_value_terminating_character(c)) {
+            bad_token(c);
+        }
         if (sp != null) {
             sp.markEnd(-1);
-         }
+        }
         return c;
     }
     private int skip_over_int(SavePoint sp) throws IOException
@@ -1163,6 +1161,9 @@
             c = read_char();
         }
         c = skip_over_digits(c);
+        if (!is_value_terminating_character(c)) {
+            bad_token(c);
+        }
         if (sp != null) {
             sp.markEnd(-1);
         }
@@ -1192,6 +1193,9 @@
             c = read_char();
         } while (IonTokenConstsX.isHexDigit(c));
 
+        if (!is_value_terminating_character(c)) {
+            bad_token(c);
+        }
         if (sp != null) {
             sp.markEnd(-1);
         }
@@ -1305,18 +1309,10 @@
         }
         else if (c == 'Z' || c == 'z') {
             c = read_char();
-<<<<<<< HEAD
-        }
-        if (sp != null) {
-            sp.markEnd(-1);
-        }
-        return c;
-=======
         } else {
             bad_token(c);
         }
         return skip_timestamp_finish(c, sp);
->>>>>>> 37b0bb82
     }
     private final void skip_timestamp_validate(int c, int expected) {
         if (c != expected) {
@@ -1367,7 +1363,6 @@
     protected IonType load_number(StringBuilder sb) throws IOException
     {
         boolean has_sign = false;
-        long    start_pos;
         int     t, c;
 
         // this reads int, float, decimal and timestamp strings
@@ -1376,7 +1371,7 @@
         //case '5': case '6': case '7': case '8': case '9':
         //case '-': case '+':
 
-        start_pos = _stream.getPosition();
+        //start_pos = _stream.getPosition();
         c = read_char();
         has_sign = ((c == '-') || (c == '+'));
         if (has_sign) {
@@ -1411,35 +1406,29 @@
             unread_char(c2);
         }
 
-        // leading digits
+        // remaining (after the first, c is the first) leading digits
         c = load_digits(sb, c);
 
         if (c == '-' || c == 'T') {
             // this better be a timestamp and it starts with a 4 digit
             // year followed by a dash and no leading sign
             if (has_sign) bad_token(c);
-            long pos = _stream.getPosition();
-            long len = pos - start_pos;
-            if (len != 5) bad_token(c);
+            int len = sb.length();
+            if (len != 4) bad_token(c);
             IonType tt = load_timestamp(sb, c);
             return tt;
         }
 
-        // numbers aren't allowed to have excess leading '0'
-        // (zeros) so we have to check here
         if (starts_with_zero) {
-            long pos = _stream.getPosition();
-            long len = pos - start_pos;
-            if (len == 2) {
-                if (has_sign) bad_token(c);
-            }
-            else if (len == 3) {
-                if (!has_sign) bad_token(c);
-            }
-            else {
+            int len = sb.length();
+            if (has_sign) {
+                len--; // we don't count the sign
+            }
+            if (len != 1) {
                 bad_token(c);
             }
         }
+
         if (c == '.') {
             // so if it's a float of some sort
             // mark it as at least a DECIMAL
@@ -1495,6 +1484,7 @@
         }
         return c;
     }
+
     private final int load_digits(StringBuilder sb, int c) throws IOException
     {
         while (IonTokenConstsX.isDigit(c)) {
@@ -1503,6 +1493,7 @@
         }
         return c;
     }
+
     private final void load_fixed_digits(StringBuilder sb, int len) throws IOException
     {
         int c;
