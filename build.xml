--- conflicted
+++ resolved
@@ -92,24 +92,7 @@
     <jar destfile="${jar.output.test}" basedir="${dir.test.classes}"/>
   </target>
 
-<<<<<<< HEAD
-
-  <target name="-checkForTestData" unless="testdata-exists">
-    <available property="testdata-exists" file="${dir.test.data}" type="dir"/>
-  </target>
-
-  <target name="-cacheTestData" depends="-checkForTestData"
-       unless="testdata-exists">
-    <!-- HT2 (as of 2008-01-28) has an annoying bug: it won't cache packages
-         that have no javalibrary targets.  This task forces HT to pull the
-         package, otherwise our builds will fail. -->
-    <ht2:cache packages="IonTests-1.0"/>
-  </target>
-
-  <target name="test" depends="jars.test, -cacheTestData" 
-=======
   <target name="test" depends="jars.test" 
->>>>>>> 37b0bb82
       description="Run unit tests">
     <property name="teardown" value="true"/>
     <property name="testcaseOverride" value="()"/>
