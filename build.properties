--- conflicted
+++ resolved
@@ -1,8 +1,4 @@
 # The Ant build.xml copies this to the output class hierarchy
 # and adds several other properties based on the build environment.
 
-<<<<<<< HEAD
-release_label = R18
-=======
-release_label = R19_dev
->>>>>>> 40393da1
+release_label = R19