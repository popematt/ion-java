--- conflicted
+++ resolved
@@ -1,8 +1,4 @@
 # The Ant build.xml copies this to the output class hierarchy
 # and adds several other properties based on the build environment.
 
-<<<<<<< HEAD
-release_label = R20
-=======
-release_label = R21_dev
->>>>>>> 224784e3
+release_label = R21