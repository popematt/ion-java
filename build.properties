# The Ant build.xml copies this to the output class hierarchy
# and adds several other properties based on the build environment.

<<<<<<< HEAD
release_label = R24b3_dev
=======
release_label = R24b4
>>>>>>> 2068332c
<|MERGE_RESOLUTION|>--- conflicted
+++ resolved
@@ -1,8 +1,4 @@
 # The Ant build.xml copies this to the output class hierarchy
 # and adds several other properties based on the build environment.
 
-<<<<<<< HEAD
-release_label = R24b3_dev
-=======
-release_label = R24b4
->>>>>>> 2068332c
+release_label = R24b4_dev